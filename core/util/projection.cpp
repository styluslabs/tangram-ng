/*
 * Reference used for implementation: http://www.maptiler.org/google-maps-coordinates-tile-bounds-projection/
 */

#include <cmath>
#include <iostream>
#include <iomanip>
#include <stdio.h>
#include "projection.h"

<<<<<<< HEAD
MercProjection::MercProjection(int _tileSize) : MapProjection(ProjectionType::mercator), m_TileSize(_tileSize) {
    float invTileSize = 1.0/m_TileSize;
=======

MercatorProjection::MercatorProjection(int _tileSize) : MapProjection(ProjectionType::mercator), m_TileSize(_tileSize) {
    double invTileSize = 1.0/m_TileSize;
>>>>>>> 4820de65
    m_Res = 2.0 * HALF_CIRCUMFERENCE * invTileSize;
}

glm::dvec2&& MercatorProjection::LonLatToMeters(const glm::dvec2 _lonLat) {
    glm::dvec2 meters;
    meters.x = _lonLat.x * HALF_CIRCUMFERENCE * INV_180;
    meters.y = log( tan( PI*0.25 + _lonLat.y * PI * INV_360));
    meters.y = meters.y * (double)R_EARTH;
    return std::move(meters);
}

glm::dvec2&& MercatorProjection::MetersToLonLat(const glm::dvec2 _meters) {
    glm::dvec2 lonLat;
    double invHalfCircum = 1.0/HALF_CIRCUMFERENCE;
    double invPI = 1.0/PI;
    lonLat.x = _meters.x * invHalfCircum * 180.0;
    lonLat.y = (2 * atan(exp( (_meters.y / R_EARTH ) )) - PI*0.5) * 180 * invPI;
    return std::move(lonLat);
}

glm::dvec2&& MercatorProjection::PixelsToMeters(const glm::dvec2 _pix, const int _zoom) {
    glm::dvec2 meters;
    double res = m_Res / (1 << _zoom);
    meters.x = _pix.x * res - HALF_CIRCUMFERENCE;
    meters.y = _pix.y * res - HALF_CIRCUMFERENCE;
    return std::move(meters);
}

glm::dvec2&& MercatorProjection::MetersToPixel(const glm::dvec2 _meters, const int _zoom) {
    glm::dvec2 pix;
    double invRes = (1 << _zoom) / m_Res;
    pix.x = ( _meters.x + HALF_CIRCUMFERENCE ) * invRes;
    pix.y = ( _meters.y + HALF_CIRCUMFERENCE ) * invRes;
    return std::move(pix);
}

glm::ivec2&& MercatorProjection::PixelsToTileXY(const glm::dvec2 _pix) {
    //returns the tile covering a region of a pixel
    glm::ivec2 tileXY;
    double invTileSize = 1.0/m_TileSize;
    tileXY.x = int(ceil( _pix.x * invTileSize) - 1);
    tileXY.y = int(ceil( _pix.y * invTileSize) - 1);
    return std::move(tileXY);
}

glm::ivec2&& MercatorProjection::MetersToTileXY(const glm::dvec2 _meters, const int _zoom) {
    glm::dvec2 pix;
    glm::ivec2 tileXY;
    pix = MetersToPixel(_meters, _zoom);
    tileXY = PixelsToTileXY(pix);
    return std::move(tileXY);
}

glm::dvec2&& MercatorProjection::PixelsToRaster(const glm::dvec2 _pix, const int _zoom) {
    glm::dvec2 transformedPix;
    double mapSize;
    mapSize = m_TileSize << _zoom;
    transformedPix = glm::dvec2(_pix.x, (mapSize - _pix.y));
    return std::move(transformedPix);
}

glm::dvec4&& MercatorProjection::TileBounds(const glm::ivec3 _tileCoord) {
    glm::dvec2 boundMin, boundMax;
    glm::dvec4 bounds;
    boundMin = PixelsToMeters(glm::vec2(_tileCoord.x*m_TileSize, _tileCoord.y*m_TileSize), _tileCoord.z);
    boundMax = PixelsToMeters(glm::vec2((_tileCoord.x+1)*m_TileSize, (_tileCoord.y+1)*m_TileSize), _tileCoord.z);
    bounds = glm::dvec4(boundMin.x, boundMin.y, boundMax.x, boundMax.y);
    return std::move(bounds);
}

glm::dvec4&& MercatorProjection::TileLonLatBounds(const glm::ivec3 _tileCoord) {
    glm::dvec2 boundMin, boundMax;
    glm::dvec4 tileBounds, lonLatBounds;
    tileBounds = TileBounds(_tileCoord);
    boundMin = MetersToLonLat(glm::dvec2(tileBounds.x, tileBounds.y));
    boundMax = MetersToLonLat(glm::dvec2(tileBounds.z, tileBounds.w));
    lonLatBounds = glm::dvec4(boundMin.x, boundMin.y, boundMax.x, boundMax.y);
    return std::move(lonLatBounds);
}<|MERGE_RESOLUTION|>--- conflicted
+++ resolved
@@ -7,19 +7,15 @@
 #include <iomanip>
 #include <stdio.h>
 #include "projection.h"
+#include "mapTile/mapTile.h"
 
-<<<<<<< HEAD
-MercProjection::MercProjection(int _tileSize) : MapProjection(ProjectionType::mercator), m_TileSize(_tileSize) {
-    float invTileSize = 1.0/m_TileSize;
-=======
 
 MercatorProjection::MercatorProjection(int _tileSize) : MapProjection(ProjectionType::mercator), m_TileSize(_tileSize) {
     double invTileSize = 1.0/m_TileSize;
->>>>>>> 4820de65
     m_Res = 2.0 * HALF_CIRCUMFERENCE * invTileSize;
 }
 
-glm::dvec2&& MercatorProjection::LonLatToMeters(const glm::dvec2 _lonLat) {
+glm::dvec2&& MercatorProjection::LonLatToMeters(const glm::dvec2 _lonLat) const {
     glm::dvec2 meters;
     meters.x = _lonLat.x * HALF_CIRCUMFERENCE * INV_180;
     meters.y = log( tan( PI*0.25 + _lonLat.y * PI * INV_360));
@@ -27,7 +23,7 @@
     return std::move(meters);
 }
 
-glm::dvec2&& MercatorProjection::MetersToLonLat(const glm::dvec2 _meters) {
+glm::dvec2&& MercatorProjection::MetersToLonLat(const glm::dvec2 _meters) const {
     glm::dvec2 lonLat;
     double invHalfCircum = 1.0/HALF_CIRCUMFERENCE;
     double invPI = 1.0/PI;
@@ -36,7 +32,7 @@
     return std::move(lonLat);
 }
 
-glm::dvec2&& MercatorProjection::PixelsToMeters(const glm::dvec2 _pix, const int _zoom) {
+glm::dvec2&& MercatorProjection::PixelsToMeters(const glm::dvec2 _pix, const int _zoom) const {
     glm::dvec2 meters;
     double res = m_Res / (1 << _zoom);
     meters.x = _pix.x * res - HALF_CIRCUMFERENCE;
@@ -44,7 +40,7 @@
     return std::move(meters);
 }
 
-glm::dvec2&& MercatorProjection::MetersToPixel(const glm::dvec2 _meters, const int _zoom) {
+glm::dvec2&& MercatorProjection::MetersToPixel(const glm::dvec2 _meters, const int _zoom) const {
     glm::dvec2 pix;
     double invRes = (1 << _zoom) / m_Res;
     pix.x = ( _meters.x + HALF_CIRCUMFERENCE ) * invRes;
@@ -52,7 +48,7 @@
     return std::move(pix);
 }
 
-glm::ivec2&& MercatorProjection::PixelsToTileXY(const glm::dvec2 _pix) {
+glm::ivec2&& MercatorProjection::PixelsToTileXY(const glm::dvec2 _pix) const {
     //returns the tile covering a region of a pixel
     glm::ivec2 tileXY;
     double invTileSize = 1.0/m_TileSize;
@@ -61,7 +57,7 @@
     return std::move(tileXY);
 }
 
-glm::ivec2&& MercatorProjection::MetersToTileXY(const glm::dvec2 _meters, const int _zoom) {
+glm::ivec2&& MercatorProjection::MetersToTileXY(const glm::dvec2 _meters, const int _zoom) const {
     glm::dvec2 pix;
     glm::ivec2 tileXY;
     pix = MetersToPixel(_meters, _zoom);
@@ -69,7 +65,7 @@
     return std::move(tileXY);
 }
 
-glm::dvec2&& MercatorProjection::PixelsToRaster(const glm::dvec2 _pix, const int _zoom) {
+glm::dvec2&& MercatorProjection::PixelsToRaster(const glm::dvec2 _pix, const int _zoom) const {
     glm::dvec2 transformedPix;
     double mapSize;
     mapSize = m_TileSize << _zoom;
@@ -77,7 +73,7 @@
     return std::move(transformedPix);
 }
 
-glm::dvec4&& MercatorProjection::TileBounds(const glm::ivec3 _tileCoord) {
+glm::dvec4&& MercatorProjection::TileBounds(const TileID _tileCoord) const {
     glm::dvec2 boundMin, boundMax;
     glm::dvec4 bounds;
     boundMin = PixelsToMeters(glm::vec2(_tileCoord.x*m_TileSize, _tileCoord.y*m_TileSize), _tileCoord.z);
@@ -86,7 +82,7 @@
     return std::move(bounds);
 }
 
-glm::dvec4&& MercatorProjection::TileLonLatBounds(const glm::ivec3 _tileCoord) {
+glm::dvec4&& MercatorProjection::TileLonLatBounds(const TileID _tileCoord) const {
     glm::dvec2 boundMin, boundMax;
     glm::dvec4 tileBounds, lonLatBounds;
     tileBounds = TileBounds(_tileCoord);
