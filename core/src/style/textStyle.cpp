#include "textStyle.h"
#include "text/fontContext.h"

MapTile* TextStyle::s_processedTile = nullptr;

TextStyle::TextStyle(const std::string& _fontName, std::string _name, float _fontSize, unsigned int _color, bool _sdf, bool _sdfMultisampling, GLenum _drawMode)
: Style(_name, _drawMode), m_fontName(_fontName), m_fontSize(_fontSize), m_color(_color), m_sdf(_sdf), m_sdfMultisampling(_sdfMultisampling)  {

    constructVertexLayout();
    constructShaderProgram();
    
    m_labels = LabelContainer::GetInstance();
}

TextStyle::~TextStyle() {
}

void TextStyle::constructVertexLayout() {
    m_vertexLayout = std::shared_ptr<VertexLayout>(new VertexLayout({
        {"a_position", 2, GL_FLOAT, false, 0},
        {"a_uvs", 2, GL_FLOAT, false, 0},
        {"a_screenPosition", 2, GL_FLOAT, false, 0},
        {"a_alpha", 1, GL_FLOAT, false, 0},
        {"a_rotation", 1, GL_FLOAT, false, 0},
    }));
}

void TextStyle::constructShaderProgram() {
    std::string frag = m_sdf ? "sdf.fs" : "text.fs";

    std::string vertShaderSrcStr = stringFromResource("text.vs");
    std::string fragShaderSrcStr = stringFromResource(frag.c_str());

    m_shaderProgram = std::make_shared<ShaderProgram>();
    m_shaderProgram->setSourceStrings(fragShaderSrcStr, vertShaderSrcStr);

    std::string defines;

    if (m_sdf && m_sdfMultisampling) {
        defines += "#define TANGRAM_SDF_MULTISAMPLING\n";
    }

    m_shaderProgram->addSourceBlock("defines", defines);
}

<<<<<<< HEAD
void TextStyle::addVertices(TextBuffer& _buffer, VboMesh& _mesh) const {
    std::vector<TextVert> vertices;
    int bufferSize = _buffer.getVerticesSize();
    
    if (bufferSize == 0) {
        return;
    }
    
    vertices.resize(bufferSize);
    
    if (_buffer.getVertices(reinterpret_cast<float*>(vertices.data()))) {
=======
void* TextStyle::parseStyleParams(const std::string& _layerNameID, const StyleParamMap& _styleParamMap) {
    return nullptr;
}

void TextStyle::buildPoint(Point& _point, void* _styleParams, Properties& _props, VboMesh& _mesh) const {
    std::vector<PosTexID> vertices;
    auto labelContainer = LabelContainer::GetInstance();
    auto ftContext = labelContainer->getFontContext();
    auto textBuffer = ftContext->getCurrentBuffer();

    if (!textBuffer) {
        return;
    }

    ftContext->setFont(m_fontName, m_fontSize * m_pixelScale);

    if (m_sdf) {
        float blurSpread = 2.5;
        ftContext->setSignedDistanceField(blurSpread);
    }

    // if (_layer == "pois") {
    //     for (auto prop : _props.stringProps) {
    //         if (prop.first == "name") {
    //             labelContainer->addLabel(*TextStyle::s_processedTile, m_name, { glm::vec2(_point), glm::vec2(_point) }, prop.second, Label::Type::POINT);
    //         }
    //     }
    // }

    ftContext->clearState();

    vertices.resize(textBuffer->getVerticesSize());

    if (textBuffer->getVertices(reinterpret_cast<float*>(vertices.data()))) {
>>>>>>> c2845541
        auto& mesh = static_cast<TextStyle::Mesh&>(_mesh);
        mesh.addVertices(std::move(vertices), {});
    }
}

<<<<<<< HEAD
void TextStyle::buildPoint(Point& _point, StyleParams& _params, Properties& _props, VboMesh& _mesh) const {
    for (auto prop : _props.stringProps) {
        if (prop.first == "name") {
            m_labels->addLabel(*TextStyle::s_processedTile, m_name, { glm::vec2(_point), glm::vec2(_point) }, prop.second, Label::Type::POINT);
        }
=======
void TextStyle::buildLine(Line& _line, void* _styleParams, Properties& _props, VboMesh& _mesh) const {
    std::vector<PosTexID> vertices;
    auto labelContainer = LabelContainer::GetInstance();
    auto ftContext = labelContainer->getFontContext();
    auto textBuffer = ftContext->getCurrentBuffer();

    if (!textBuffer) {
        return;
    }

    ftContext->setFont(m_fontName, m_fontSize * m_pixelScale);

    if (m_sdf) {
        float blurSpread = 2.5;
        ftContext->setSignedDistanceField(blurSpread);
>>>>>>> c2845541
    }
}

void TextStyle::buildLine(Line& _line, StyleParams& _params, Properties& _props, VboMesh& _mesh) const {
    int lineLength = _line.size();
    int skipOffset = floor(lineLength / 2);
    float minLength = 0.15; // default, probably need some more thoughts
<<<<<<< HEAD
    
    for (auto prop : _props.stringProps) {
        if (prop.first.compare("name") == 0) {
            
            for (size_t i = 0; i < _line.size() - 1; i += skipOffset) {
                glm::vec2 p1 = glm::vec2(_line[i]);
                glm::vec2 p2 = glm::vec2(_line[i + 1]);
                
                glm::vec2 p1p2 = p2 - p1;
                float length = glm::length(p1p2);
                
                if (length < minLength) {
                    continue;
                }
                
                m_labels->addLabel(*TextStyle::s_processedTile, m_name, { p1, p2 }, prop.second, Label::Type::LINE);
            }
        }
    }
}

void TextStyle::buildPolygon(Polygon& _polygon, StyleParams& _params, Properties& _props, VboMesh& _mesh) const {
=======

    // if (_layer == "roads") {
    //     for (auto prop : _props.stringProps) {
    //         if (prop.first.compare("name") == 0) {

    //             for (size_t i = 0; i < _line.size() - 1; i += skipOffset) {
    //                 glm::vec2 p1 = glm::vec2(_line[i]);
    //                 glm::vec2 p2 = glm::vec2(_line[i + 1]);

    //                 glm::vec2 p1p2 = p2 - p1;
    //                 float length = glm::length(p1p2);

    //                 if (length < minLength) {
    //                     continue;
    //                 }

    //                 labelContainer->addLabel(*TextStyle::s_processedTile, m_name, { p1, p2 }, prop.second,
    //                                          Label::Type::LINE);
    //             }
    //         }
    //     }
    // }

    ftContext->clearState();

    vertices.resize(textBuffer->getVerticesSize());

    if (textBuffer->getVertices(reinterpret_cast<float*>(vertices.data()))) {
        auto& mesh = static_cast<TextStyle::Mesh&>(_mesh);
        mesh.addVertices(std::move(vertices), {});
    }
}

void TextStyle::buildPolygon(Polygon& _polygon, void* _styleParams, Properties& _props, VboMesh& _mesh) const {

>>>>>>> c2845541
    glm::vec3 centroid;
    int n = 0;

    for (auto& l : _polygon) {
        for (auto& p : l) {
            centroid.x += p.x;
            centroid.y += p.y;
            n++;
        }
    }

    centroid /= n;
<<<<<<< HEAD
=======

    std::vector<PosTexID> vertices;
    auto labelContainer = LabelContainer::GetInstance();
    auto ftContext = labelContainer->getFontContext();
    auto textBuffer = ftContext->getCurrentBuffer();

    if (!textBuffer) {
        return;
    }

    ftContext->setFont(m_fontName, m_fontSize * m_pixelScale);

    if (m_sdf) {
        float blurSpread = 2.5;
        ftContext->setSignedDistanceField(blurSpread);
    }
>>>>>>> c2845541

    for (auto prop : _props.stringProps) {
        if (prop.first == "name") {
            m_labels->addLabel(*TextStyle::s_processedTile, m_name, { glm::vec2(centroid), glm::vec2(centroid) }, prop.second, Label::Type::POINT);
        }
    }
<<<<<<< HEAD
=======

    ftContext->clearState();

    vertices.resize(textBuffer->getVerticesSize());

    if (textBuffer->getVertices(reinterpret_cast<float*>(vertices.data()))) {
        auto& mesh = static_cast<TextStyle::Mesh&>(_mesh);
        mesh.addVertices(std::move(vertices), {});
    }
>>>>>>> c2845541
}

void TextStyle::onBeginBuildTile(MapTile& _tile) const {
    auto ftContext = LabelContainer::GetInstance()->getFontContext();
    auto buffer = ftContext->genTextBuffer();

    _tile.setTextBuffer(*this, buffer);

    ftContext->lock();
    ftContext->useBuffer(buffer);

    buffer->init();
    
    ftContext->setFont(m_fontName, m_fontSize * m_pixelScale);
    
    if (m_sdf) {
        float blurSpread = 2.5;
        ftContext->setSignedDistanceField(blurSpread);
    }

    TextStyle::s_processedTile = &_tile;
}

void TextStyle::onEndBuildTile(MapTile &_tile, std::shared_ptr<VboMesh> _mesh) const {
    auto ftContext = LabelContainer::GetInstance()->getFontContext();
    auto buffer = ftContext->getCurrentBuffer();
    
    // add the computed glyph vertices to the mesh once
    addVertices(*ftContext->getCurrentBuffer(), *_mesh);

    buffer->setMesh(_mesh->numVertices() > 0 ? _mesh : nullptr);
    
    TextStyle::s_processedTile = nullptr;
    
    ftContext->clearState();
    ftContext->useBuffer(nullptr);
    ftContext->unlock();
}

void TextStyle::onBeginDrawFrame(const std::shared_ptr<View>& _view, const std::shared_ptr<Scene>& _scene) {
    auto ftContext = LabelContainer::GetInstance()->getFontContext();
    const auto& atlas = ftContext->getAtlas();
    float projectionMatrix[16] = {0};

    ftContext->setScreenSize(_view->getWidth(), _view->getHeight());
    ftContext->getProjection(projectionMatrix);

    atlas->update(1);
    atlas->bind(1);
    
    m_shaderProgram->setUniformi("u_tex", 1);
    m_shaderProgram->setUniformf("u_resolution", _view->getWidth(), _view->getHeight());

    float r = (m_color >> 16 & 0xff) / 255.0;
    float g = (m_color >> 8  & 0xff) / 255.0;
    float b = (m_color       & 0xff) / 255.0;

    m_shaderProgram->setUniformf("u_color", r, g, b);
    m_shaderProgram->setUniformMatrix4f("u_proj", projectionMatrix);

    glEnable(GL_BLEND);
    glBlendFunc(GL_SRC_ALPHA, GL_ONE_MINUS_SRC_ALPHA);
    glDisable(GL_DEPTH_TEST);
}

void TextStyle::onEndDrawFrame() {
    glDisable(GL_BLEND);
    glEnable(GL_DEPTH_TEST);
}<|MERGE_RESOLUTION|>--- conflicted
+++ resolved
@@ -43,7 +43,10 @@
     m_shaderProgram->addSourceBlock("defines", defines);
 }
 
-<<<<<<< HEAD
+void* TextStyle::parseStyleParams(const std::string& _layerNameID, const StyleParamMap& _styleParamMap) {
+    return nullptr;
+}
+
 void TextStyle::addVertices(TextBuffer& _buffer, VboMesh& _mesh) const {
     std::vector<TextVert> vertices;
     int bufferSize = _buffer.getVerticesSize();
@@ -55,78 +58,23 @@
     vertices.resize(bufferSize);
     
     if (_buffer.getVertices(reinterpret_cast<float*>(vertices.data()))) {
-=======
-void* TextStyle::parseStyleParams(const std::string& _layerNameID, const StyleParamMap& _styleParamMap) {
-    return nullptr;
-}
-
-void TextStyle::buildPoint(Point& _point, void* _styleParams, Properties& _props, VboMesh& _mesh) const {
-    std::vector<PosTexID> vertices;
-    auto labelContainer = LabelContainer::GetInstance();
-    auto ftContext = labelContainer->getFontContext();
-    auto textBuffer = ftContext->getCurrentBuffer();
-
-    if (!textBuffer) {
-        return;
-    }
-
-    ftContext->setFont(m_fontName, m_fontSize * m_pixelScale);
-
-    if (m_sdf) {
-        float blurSpread = 2.5;
-        ftContext->setSignedDistanceField(blurSpread);
-    }
-
-    // if (_layer == "pois") {
-    //     for (auto prop : _props.stringProps) {
-    //         if (prop.first == "name") {
-    //             labelContainer->addLabel(*TextStyle::s_processedTile, m_name, { glm::vec2(_point), glm::vec2(_point) }, prop.second, Label::Type::POINT);
-    //         }
-    //     }
-    // }
-
-    ftContext->clearState();
-
-    vertices.resize(textBuffer->getVerticesSize());
-
-    if (textBuffer->getVertices(reinterpret_cast<float*>(vertices.data()))) {
->>>>>>> c2845541
         auto& mesh = static_cast<TextStyle::Mesh&>(_mesh);
         mesh.addVertices(std::move(vertices), {});
     }
 }
 
-<<<<<<< HEAD
-void TextStyle::buildPoint(Point& _point, StyleParams& _params, Properties& _props, VboMesh& _mesh) const {
+void TextStyle::buildPoint(Point& _point, void* _styleParams, Properties& _props, VboMesh& _mesh) const {
     for (auto prop : _props.stringProps) {
         if (prop.first == "name") {
             m_labels->addLabel(*TextStyle::s_processedTile, m_name, { glm::vec2(_point), glm::vec2(_point) }, prop.second, Label::Type::POINT);
         }
-=======
-void TextStyle::buildLine(Line& _line, void* _styleParams, Properties& _props, VboMesh& _mesh) const {
-    std::vector<PosTexID> vertices;
-    auto labelContainer = LabelContainer::GetInstance();
-    auto ftContext = labelContainer->getFontContext();
-    auto textBuffer = ftContext->getCurrentBuffer();
-
-    if (!textBuffer) {
-        return;
-    }
-
-    ftContext->setFont(m_fontName, m_fontSize * m_pixelScale);
-
-    if (m_sdf) {
-        float blurSpread = 2.5;
-        ftContext->setSignedDistanceField(blurSpread);
->>>>>>> c2845541
     }
 }
 
-void TextStyle::buildLine(Line& _line, StyleParams& _params, Properties& _props, VboMesh& _mesh) const {
+void TextStyle::buildLine(Line& _line, void* _styleParams, Properties& _props, VboMesh& _mesh) const {
     int lineLength = _line.size();
     int skipOffset = floor(lineLength / 2);
     float minLength = 0.15; // default, probably need some more thoughts
-<<<<<<< HEAD
     
     for (auto prop : _props.stringProps) {
         if (prop.first.compare("name") == 0) {
@@ -148,44 +96,7 @@
     }
 }
 
-void TextStyle::buildPolygon(Polygon& _polygon, StyleParams& _params, Properties& _props, VboMesh& _mesh) const {
-=======
-
-    // if (_layer == "roads") {
-    //     for (auto prop : _props.stringProps) {
-    //         if (prop.first.compare("name") == 0) {
-
-    //             for (size_t i = 0; i < _line.size() - 1; i += skipOffset) {
-    //                 glm::vec2 p1 = glm::vec2(_line[i]);
-    //                 glm::vec2 p2 = glm::vec2(_line[i + 1]);
-
-    //                 glm::vec2 p1p2 = p2 - p1;
-    //                 float length = glm::length(p1p2);
-
-    //                 if (length < minLength) {
-    //                     continue;
-    //                 }
-
-    //                 labelContainer->addLabel(*TextStyle::s_processedTile, m_name, { p1, p2 }, prop.second,
-    //                                          Label::Type::LINE);
-    //             }
-    //         }
-    //     }
-    // }
-
-    ftContext->clearState();
-
-    vertices.resize(textBuffer->getVerticesSize());
-
-    if (textBuffer->getVertices(reinterpret_cast<float*>(vertices.data()))) {
-        auto& mesh = static_cast<TextStyle::Mesh&>(_mesh);
-        mesh.addVertices(std::move(vertices), {});
-    }
-}
-
 void TextStyle::buildPolygon(Polygon& _polygon, void* _styleParams, Properties& _props, VboMesh& _mesh) const {
-
->>>>>>> c2845541
     glm::vec3 centroid;
     int n = 0;
 
@@ -198,43 +109,12 @@
     }
 
     centroid /= n;
-<<<<<<< HEAD
-=======
-
-    std::vector<PosTexID> vertices;
-    auto labelContainer = LabelContainer::GetInstance();
-    auto ftContext = labelContainer->getFontContext();
-    auto textBuffer = ftContext->getCurrentBuffer();
-
-    if (!textBuffer) {
-        return;
-    }
-
-    ftContext->setFont(m_fontName, m_fontSize * m_pixelScale);
-
-    if (m_sdf) {
-        float blurSpread = 2.5;
-        ftContext->setSignedDistanceField(blurSpread);
-    }
->>>>>>> c2845541
 
     for (auto prop : _props.stringProps) {
         if (prop.first == "name") {
             m_labels->addLabel(*TextStyle::s_processedTile, m_name, { glm::vec2(centroid), glm::vec2(centroid) }, prop.second, Label::Type::POINT);
         }
     }
-<<<<<<< HEAD
-=======
-
-    ftContext->clearState();
-
-    vertices.resize(textBuffer->getVerticesSize());
-
-    if (textBuffer->getVertices(reinterpret_cast<float*>(vertices.data()))) {
-        auto& mesh = static_cast<TextStyle::Mesh&>(_mesh);
-        mesh.addVertices(std::move(vertices), {});
-    }
->>>>>>> c2845541
 }
 
 void TextStyle::onBeginBuildTile(MapTile& _tile) const {
