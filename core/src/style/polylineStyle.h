--- conflicted
+++ resolved
@@ -41,20 +41,13 @@
 
     virtual void constructVertexLayout() override;
     virtual void constructShaderProgram() override;
-<<<<<<< HEAD
-    virtual void buildPoint(Point& _point, const StyleParamMap& _styleParamMap, Properties& _props, VboMesh& _mesh) const override;
-    virtual void buildLine(Line& _line, const StyleParamMap& _styleParamMap, Properties& _props, VboMesh& _mesh) const override;
-    virtual void buildPolygon(Polygon& _polygon, const StyleParamMap& _styleParamMap, Properties& _props, VboMesh& _mesh) const override;
+    virtual void buildPoint(Point& _point, const StyleParamMap& _styleParamMap, Properties& _props, VboMesh& _mesh, MapTile& _tile) const override;
+    virtual void buildLine(Line& _line, const StyleParamMap& _styleParamMap, Properties& _props, VboMesh& _mesh, MapTile& _tile) const override;
+    virtual void buildPolygon(Polygon& _polygon, const StyleParamMap& _styleParamMap, Properties& _props, VboMesh& _mesh, MapTile& _tile) const override;
     /*
      * Parse StyleParamMap to individual style's StyleParam structure.
      */
     void parseStyleParams(const StyleParamMap& _styleParamMap, StyleParams& _styleParams) const;
-=======
-    virtual void buildPoint(Point& _point, void* _styleParam, Properties& _props, VboMesh& _mesh, MapTile& _tile) const override;
-    virtual void buildLine(Line& _line, void* _styleParam, Properties& _props, VboMesh& _mesh, MapTile& _tile) const override;
-    virtual void buildPolygon(Polygon& _polygon, void* _styleParam, Properties& _props, VboMesh& _mesh, MapTile& _tile) const override;
-    virtual void* parseStyleParams(const std::string& _layerNameID, const StyleParamMap& _styleParamMap) override;
->>>>>>> 3ae8ba7d
 
     typedef TypedMesh<PosNormEnormColVertex> Mesh;
 
