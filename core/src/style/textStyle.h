--- conflicted
+++ resolved
@@ -24,15 +24,9 @@
     virtual void buildLine(Line& _line, void* _styleParams, Properties& _props, VboMesh& _mesh) const override;
     virtual void buildPolygon(Polygon& _polygon, void* _styleParams, Properties& _props, VboMesh& _mesh) const override;
     virtual void onBeginBuildTile(MapTile& _tile) const override;
-<<<<<<< HEAD
-    virtual void onEndBuildTile(MapTile& _tile) const override;
-
-    virtual void* parseStyleParams(const StyleParamMap& _styleParamMap) const override;
-=======
     virtual void onEndBuildTile(MapTile& _tile, std::shared_ptr<VboMesh> _mesh) const override;
     
-    virtual void* parseStyleParams(const std::string& _layerNameID, const StyleParamMap& _styleParamMap) override;
->>>>>>> c9f54692
+	virtual void* parseStyleParams(const StyleParamMap& _styleParamMap) const override;
 
     typedef TypedMesh<TextVert> Mesh;
 
