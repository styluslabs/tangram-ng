--- conflicted
+++ resolved
@@ -97,11 +97,5 @@
     Builders::buildPolygon(_polygon, builder);
 
     auto& mesh = static_cast<PolygonStyle::Mesh&>(_mesh);
-<<<<<<< HEAD
-    mesh.addVertices(std::move(vertices), std::move(indices));
-
-    delete params;
-=======
     mesh.addVertices(std::move(vertices), std::move(builder.indices));
->>>>>>> e9134bd9
 }