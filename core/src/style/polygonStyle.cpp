--- conflicted
+++ resolved
@@ -25,12 +25,7 @@
 
     std::string vertShaderSrcStr = stringFromResource("polygon.vs");
     std::string fragShaderSrcStr = stringFromResource("polygon.fs");
-<<<<<<< HEAD
-    
-=======
 
-    m_shaderProgram = std::make_shared<ShaderProgram>();
->>>>>>> c2845541
     m_shaderProgram->setSourceStrings(fragShaderSrcStr, vertShaderSrcStr);
 }
 
