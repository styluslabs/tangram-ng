--- conflicted
+++ resolved
@@ -79,27 +79,13 @@
     virtual void constructShaderProgram() = 0;
 
     /* Build styled vertex data for point geometry and add it to the given <VboMesh> */
-<<<<<<< HEAD
-    virtual void buildPoint(Point& _point, const StyleParamMap& _styleParamMap, Properties& _props, VboMesh& _mesh) const = 0;
+    virtual void buildPoint(Point& _point, const StyleParamMap& _styleParamMap, Properties& _props, VboMesh& _mesh, MapTile& _tile) const = 0;
 
     /* Build styled vertex data for line geometry and add it to the given <VboMesh> */
-    virtual void buildLine(Line& _line, const StyleParamMap& _styleParamMap, Properties& _props, VboMesh& _mesh) const = 0;
+    virtual void buildLine(Line& _line, const StyleParamMap& _styleParamMap, Properties& _props, VboMesh& _mesh, MapTile& _tile) const = 0;
 
     /* Build styled vertex data for polygon geometry and add it to the given <VboMesh> */
-    virtual void buildPolygon(Polygon& _polygon, const StyleParamMap& _styleParamMap, Properties& _props, VboMesh& _mesh) const = 0;
-=======
-    virtual void buildPoint(Point& _point, void* _styleParam, Properties& _props, VboMesh& _mesh, MapTile& _tile) const = 0;
-
-    /* Build styled vertex data for line geometry and add it to the given <VboMesh> */
-    virtual void buildLine(Line& _line, void* _styleParam, Properties& _props, VboMesh& _mesh, MapTile& _tile) const = 0;
-
-    /* Build styled vertex data for polygon geometry and add it to the given <VboMesh> */
-    virtual void buildPolygon(Polygon& _polygon, void* _styleParam, Properties& _props, VboMesh& _mesh, MapTile& _tile) const = 0;
-
-    /* Parse StyleParamMap to apt Style property parameters, and puts in the styleParamCache
-     * NOTE: layerNameID will be replaced by unique ID for a set of filter matches*/
-    virtual void* parseStyleParams(const std::string& _layerNameID, const StyleParamMap& _styleParamMap) = 0;
->>>>>>> 3ae8ba7d
+    virtual void buildPolygon(Polygon& _polygon, const StyleParamMap& _styleParamMap, Properties& _props, VboMesh& _mesh, MapTile& _tile) const = 0;
 
     static std::unordered_map<std::bitset<MAX_LAYERS>, StyleParamMap> s_styleParamMapCache;
     static std::mutex s_cacheMutex;
