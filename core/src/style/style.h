--- conflicted
+++ resolved
@@ -80,13 +80,13 @@
     virtual void constructShaderProgram() = 0;
 
     /* Build styled vertex data for point geometry and add it to the given <VboMesh> */
-    virtual void buildPoint(Point& _point, const StyleParamMap& _styleParamMap, Properties& _props, VboMesh& _mesh, MapTile& _tile) const = 0;
+    virtual void buildPoint(Point& _point, const StyleParamMap& _styleParamMap, Properties& _props, VboMesh& _mesh, Tile& _tile) const = 0;
 
     /* Build styled vertex data for line geometry and add it to the given <VboMesh> */
-    virtual void buildLine(Line& _line, const StyleParamMap& _styleParamMap, Properties& _props, VboMesh& _mesh, MapTile& _tile) const = 0;
+    virtual void buildLine(Line& _line, const StyleParamMap& _styleParamMap, Properties& _props, VboMesh& _mesh, Tile& _tile) const = 0;
 
     /* Build styled vertex data for polygon geometry and add it to the given <VboMesh> */
-    virtual void buildPolygon(Polygon& _polygon, const StyleParamMap& _styleParamMap, Properties& _props, VboMesh& _mesh, MapTile& _tile) const = 0;
+    virtual void buildPolygon(Polygon& _polygon, const StyleParamMap& _styleParamMap, Properties& _props, VboMesh& _mesh, Tile& _tile) const = 0;
 
     static std::unordered_map<std::bitset<MAX_LAYERS>, StyleParamMap> s_styleParamMapCache;
     static std::mutex s_cacheMutex;
@@ -102,17 +102,10 @@
                                         StyleParamMap& _styleParamMapMix, std::shared_ptr<Tangram::SceneLayer> _uberLayer) const;
 
     /* Perform any needed setup to process the data for a tile */
-<<<<<<< HEAD
     virtual void onBeginBuildTile(VboMesh& _mesh) const;
 
     /* Perform any needed teardown after processing data for a tile */
     virtual void onEndBuildTile(VboMesh& _mesh) const;
-=======
-    virtual void onBeginBuildTile(Tile& _tile) const;
-
-    /* Perform any needed teardown after processing data for a tile */
-    virtual void onEndBuildTile(Tile& _tile, std::shared_ptr<VboMesh> _mesh) const;
->>>>>>> fecbe3d4
 
     /* Create a new mesh object using the vertex layout corresponding to this style */
     virtual VboMesh* newMesh() const = 0;
