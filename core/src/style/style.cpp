#include "style.h"

#include "scene/scene.h"
#include "scene/sceneLayer.h"
#include "scene/light.h"
#include "tile/tile.h"
#include "gl/vboMesh.h"
#include "view/view.h"

#include "csscolorparser.hpp"

#include <sstream>

std::unordered_map<std::bitset<MAX_LAYERS>, StyleParamMap> Style::s_styleParamMapCache;
std::mutex Style::s_cacheMutex;

using namespace Tangram;

Style::Style(std::string _name, GLenum _drawMode) : m_name(_name), m_drawMode(_drawMode) {
}

Style::~Style() {
    m_layers.clear();
}

uint32_t Style::parseColorProp(const std::string& _colorPropStr) {
    uint32_t color = 0;

    if (_colorPropStr.find(',') != std::string::npos) { // try to parse as comma-separated rgba components
        std::istringstream stream(_colorPropStr);
        std::string token;
        unsigned char i = 0;
        while (std::getline(stream, token, ',') && i < 4) {
            color += (uint32_t(std::stod(token) * 255.)) << (8 * i++);
        }
    } else { // parse as css color or #hex-num
        color = CSSColorParser::parse(_colorPropStr).getInt();
    }
    return color;
}

void Style::build(const std::vector<std::unique_ptr<Light>>& _lights) {

    constructVertexLayout();
    constructShaderProgram();

    switch (m_lightingType) {
        case LightingType::vertex:
            m_shaderProgram->addSourceBlock("defines", "#define TANGRAM_LIGHTING_VERTEX\n", false);
            break;
        case LightingType::fragment:
            m_shaderProgram->addSourceBlock("defines", "#define TANGRAM_LIGHTING_FRAGMENT\n", false);
            break;
        default:
            break;
    }

    m_material->injectOnProgram(m_shaderProgram);

    for (auto& light : _lights) {
        light->injectOnProgram(m_shaderProgram);
    }

}

void Style::setMaterial(const std::shared_ptr<Material>& _material) {

    m_material = _material;

}

void Style::setLightingType(LightingType _type){

    m_lightingType = _type;

}

void Style::addLayer(std::shared_ptr<SceneLayer> _layer) {

    m_layers.push_back(std::move(_layer));

}

<<<<<<< HEAD
void Style::addData(TileData& _data, Tile& _tile) {
=======
void Style::applyLayerFiltering(const Feature& _feature, const Context& _ctx, std::bitset<MAX_LAYERS>& _uniqueID,
                                   StyleParamMap& _styleParamMapMix, std::shared_ptr<SceneLayer> _uberLayer) const {

    std::vector<std::shared_ptr<SceneLayer>> sLayers;
    sLayers.reserve(_uberLayer->getSublayers().size() + 1);
    sLayers.push_back(_uberLayer);

    auto sLayerItr = sLayers.begin();

    //A BFS traversal of the SceneLayer graph
    while (sLayerItr != sLayers.end()) {

        auto sceneLyr = *sLayerItr;

        if ( sceneLyr->getFilter()->eval(_feature, _ctx)) { // filter matches

            _uniqueID.set(sceneLyr->getID());

            if(s_styleParamMapCache.find(_uniqueID) != s_styleParamMapCache.end()) {

                {
                    std::lock_guard<std::mutex> lock(s_cacheMutex);
                    _styleParamMapMix = s_styleParamMapCache.at(_uniqueID);
                }

            } else {

                /* update StyleParam with subLayer parameters */
                auto& layerStyleParamMap = sceneLyr->getStyleParamMap();
                for(auto& styleParam : layerStyleParamMap) {
                    _styleParamMapMix[styleParam.first] = styleParam.second;
                }

                {
                    std::lock_guard<std::mutex> lock(s_cacheMutex);
                    s_styleParamMapCache.emplace(_uniqueID, _styleParamMapMix);
                }
            }

            /* append sLayers with sublayers of this layer */
            auto& ssLayers = sceneLyr->getSublayers();
            sLayerItr = sLayers.insert(sLayers.end(), ssLayers.begin(), ssLayers.end());
        } else {
            sLayerItr++;
        }
    }
}

void Style::addData(TileData& _data, MapTile& _tile) {
>>>>>>> a87b10b1
    onBeginBuildTile(_tile);

    std::shared_ptr<VboMesh> mesh(newMesh());

    Context ctx;
    ctx["$zoom"] = new NumValue(_tile.getID().z);

    for (auto& layer : _data.layers) {

        // Skip any layers that this style doesn't have a rule for
        auto it = m_layers.begin();
        while (it != m_layers.end() && (*it)->getName() != layer.name) { ++it; }
        if (it == m_layers.end()) { continue; }

        // Loop over all features
        for (auto& feature : layer.features) {

            std::bitset<MAX_LAYERS> uniqueID(0);
            StyleParamMap styleParamMapMix;
            applyLayerFiltering(feature, ctx, uniqueID, styleParamMapMix, (*it));

            if(uniqueID.any()) { // if a layer matched then uniqueID should be > 0
                feature.props.numericProps["zoom"] = _tile.getID().z;

                switch (feature.geometryType) {
                    case GeometryType::points:
                        // Build points
                        for (auto& point : feature.points) {
                            buildPoint(point, styleParamMapMix, feature.props, *mesh);
                        }
                        break;
                    case GeometryType::lines:
                        // Build lines
                        for (auto& line : feature.lines) {
                            buildLine(line, styleParamMapMix, feature.props, *mesh);
                        }
                        break;
                    case GeometryType::polygons:
                        // Build polygons
                        for (auto& polygon : feature.polygons) {
                            buildPolygon(polygon, styleParamMapMix, feature.props, *mesh);
                        }
                        break;
                    default:
                        break;
                }
            }
        }
    }

    onEndBuildTile(_tile, mesh);

    if (mesh->numVertices() == 0) {
        mesh.reset();
    } else {
        mesh->compileVertexBuffer();

        _tile.addGeometry(*this, mesh);
    }
}

void Style::onBeginDrawFrame(const std::shared_ptr<View>& _view, const std::shared_ptr<Scene>& _scene) {

    m_material->setupProgram(m_shaderProgram);

    // Set up lights
    for (const auto& light : _scene->getLights()) {
        light->setupProgram(_view, m_shaderProgram);
    }

    m_shaderProgram->setUniformf("u_zoom", _view->getZoom());

}

void Style::onBeginBuildTile(Tile& _tile) const {
    // No-op by default
}

void Style::onEndBuildTile(Tile& _tile, std::shared_ptr<VboMesh> _mesh) const {
    // No-op by default
}<|MERGE_RESOLUTION|>--- conflicted
+++ resolved
@@ -81,9 +81,6 @@
 
 }
 
-<<<<<<< HEAD
-void Style::addData(TileData& _data, Tile& _tile) {
-=======
 void Style::applyLayerFiltering(const Feature& _feature, const Context& _ctx, std::bitset<MAX_LAYERS>& _uniqueID,
                                    StyleParamMap& _styleParamMapMix, std::shared_ptr<SceneLayer> _uberLayer) const {
 
@@ -132,8 +129,7 @@
     }
 }
 
-void Style::addData(TileData& _data, MapTile& _tile) {
->>>>>>> a87b10b1
+void Style::addData(TileData& _data, Tile& _tile) {
     onBeginBuildTile(_tile);
 
     std::shared_ptr<VboMesh> mesh(newMesh());
