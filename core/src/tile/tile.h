--- conflicted
+++ resolved
@@ -54,20 +54,8 @@
     float getInverseScale() const { return m_inverseScale; }
 
     const glm::mat4& getModelMatrix() const { return m_modelMatrix; }
-<<<<<<< HEAD
     
-    std::shared_ptr<VboMesh>& getMesh(const Style& _style);
-=======
-
-    /* Adds drawable geometry to the tile and associates it with a <Style>
-     *
-     * Use std::move to pass in the mesh by move semantics; Geometry in the mesh
-     * must have coordinates relative to the tile origin.
-     */
-    void addMesh(const Style& _style, std::unique_ptr<VboMesh> _mesh);
-
-    const VboMesh* getMesh(const Style& _style);
->>>>>>> 4706f2e3
+    std::unique_ptr<VboMesh>& getMesh(const Style& _style);
 
     /* uUdate the Tile considering the current view */
     void update(float _dt, const View& _view);
@@ -75,13 +63,9 @@
     /* Draws the geometry associated with the provided <Style> and view-projection matrix */
     void draw(const Style& _style, const View& _view);
 
-<<<<<<< HEAD
     void build(const Scene& _scene, const TileData& _data, const DataSource& _source);
     
     /* 
-=======
-    /*
->>>>>>> 4706f2e3
      * Methods to set and get proxy counter
      */
     int getProxyCounter() { return m_proxyCounter; }
