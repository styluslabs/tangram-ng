#pragma once

#include <map>
#include <list>
#include <vector>
#include <memory>
#include <future>
#include <set>
#include <mutex>

#include "tileWorker.h"
#include "util/tileID.h"
#include "data/dataSource.h"

class Scene;
class MapTile;
class View;

/* Singleton container of <MapTile>s
 *
 * TileManager is a singleton that maintains a set of MapTiles based on the current view into the map
 */
class TileManager {

public:
    
    /* Returns the single instance of the TileManager */
    static std::unique_ptr<TileManager> GetInstance() {
        static std::unique_ptr<TileManager> instance (new TileManager());
        return std::move(instance);
    }

    /* Constructs a TileManager using move semantics */
    TileManager(TileManager&& _other);

    virtual ~TileManager();

    /* Sets the view for which the TileManager will maintain tiles */
    void setView(std::shared_ptr<View> _view) { m_view = _view; }

    /* Sets the scene which the TileManager will use to style tiles */
    void setScene(std::shared_ptr<Scene> _scene) { m_scene = _scene; }

    /* Adds a <DataSource> from which tile data should be retrieved */
    void addDataSource(std::unique_ptr<DataSource> _source) { m_dataSources.push_back(std::move(_source)); }

    /* Updates visible tile set if necessary
     * 
     * Contacts the <ViewModule> to determine whether the set of visible tiles has changed; if so,
     * constructs or disposes tiles as needed and returns true
     */
<<<<<<< HEAD
    bool updateTileSet();

    void addToWorkerQueue(std::vector<char>&& _rawData, const TileID& _id, const int _dataSourceID);
=======
    void updateTileSet();
>>>>>>> fdf73612
    
    /* Returns the set of currently visible tiles */
    const std::map<TileID, std::shared_ptr<MapTile>>& getVisibleTiles() { return m_tileSet; }
    
    bool hasTileSetChanged() { return m_tileSetChanged; }
    
private:

    TileManager();

    std::shared_ptr<View> m_view;
    std::shared_ptr<Scene> m_scene;
    
    std::mutex m_queueTileMutex;
    
    // TODO: Might get away with using a vector of pairs here (and for searching using std:search (binary search))
    std::map<TileID, std::shared_ptr<MapTile>> m_tileSet;
    
    std::vector<std::unique_ptr<DataSource>> m_dataSources;

    const static size_t MAX_WORKERS = 4;
    std::list<std::unique_ptr<TileWorker> > m_workers;
    
    std::list<std::unique_ptr<WorkerData>> m_queuedTiles;
    
    bool m_tileSetChanged = false;
    
    /*
     * Constructs a future (async) to load data of a new visible tile
     *      this is also responsible for loading proxy tiles for the newly visible tiles
     * @_tileID: TileID for which new MapTile needs to be constructed
     */
    void addTile(const TileID& _tileID);
    
    /*
     * Removes a tile from m_tileSet
     */
    void removeTile(std::map<TileID, std::shared_ptr<MapTile>>::iterator& _tileIter);
    
    /*
     * Checks and updates m_tileSet with proxy tiles for every new visible tile
     *  @_tileID: TileID of the new visible tile for which proxies needs to be added
     *  @_zoomingIn: Zoom-in or Zoom-out to determine parent of child proxies
     */
    void updateProxyTiles(const TileID& _tileID, bool _zoomingIn);
    
    /*
     *  Once a visible tile finishes loaded and is added to m_tileSet, all its proxy(ies) MapTiles are removed
     */
    void cleanProxyTiles(const TileID& _tileID);

};<|MERGE_RESOLUTION|>--- conflicted
+++ resolved
@@ -49,13 +49,9 @@
      * Contacts the <ViewModule> to determine whether the set of visible tiles has changed; if so,
      * constructs or disposes tiles as needed and returns true
      */
-<<<<<<< HEAD
-    bool updateTileSet();
+    void updateTileSet();
 
     void addToWorkerQueue(std::vector<char>&& _rawData, const TileID& _id, const int _dataSourceID);
-=======
-    void updateTileSet();
->>>>>>> fdf73612
     
     /* Returns the set of currently visible tiles */
     const std::map<TileID, std::shared_ptr<MapTile>>& getVisibleTiles() { return m_tileSet; }
