--- conflicted
+++ resolved
@@ -4,7 +4,6 @@
 #include "style/style.h"
 
 #include <chrono>
-#include <sstream>
 
 TileWorker::TileWorker() {
     m_free = true;
@@ -51,13 +50,9 @@
             tile->update(0, *style, _view);
         }
         m_finished = true;
-<<<<<<< HEAD
-
-=======
         
         requestRender();
         
->>>>>>> a0387eb6
         // Return finished tile
         return std::move(tile);
 
