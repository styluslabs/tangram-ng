--- conflicted
+++ resolved
@@ -8,12 +8,7 @@
     m_pendingLabelUnits.clear();
 }
 
-<<<<<<< HEAD
-bool LabelContainer::addLabel(const TileID& _tileID, const std::string& _styleName, Label::Transform _transform, std::string _text, Label::Type _type, const glm::mat4& _model) {
-=======
-bool LabelContainer::addLabel(MapTile& _tile, const std::string& _styleName, LabelTransform _transform, std::string _text, Label::Type _type) {
-    
->>>>>>> 43fa4c78
+bool LabelContainer::addLabel(MapTile& _tile, const std::string& _styleName, Label::Transform _transform, std::string _text, Label::Type _type) {
     auto currentBuffer = m_ftContext->getCurrentBuffer();
 
     if (currentBuffer) {
@@ -49,21 +44,6 @@
     std::set<std::pair<Label*, Label*>> occlusions;
     std::vector<isect2d::AABB> aabbs;
     
-<<<<<<< HEAD
-    for (auto& styleTilepair : m_labels) {
-        std::string styleName = styleTilepair.first;
-        for (auto& tileLabelsPair : m_labels[styleName]) {
-            auto& labels = tileLabelsPair.second;
-            for(auto& label : labels) {
-                if (!label->canOcclude()) {
-                    continue;
-                }
-                
-                isect2d::AABB aabb = label->getAABB();
-                aabb.m_userData = (void*) &label;
-                aabbs.push_back(aabb);
-            }
-=======
     for(int i = 0; i < m_labelUnits.size(); i++) {
         auto& labelUnit = m_labelUnits[i];
         auto label = labelUnit.getWeakLabel();
@@ -74,9 +54,8 @@
             continue;
         }
         
-        if (!label->isVisible() || label->isOutOfScreen() || label->getType() == Label::Type::DEBUG) {
+        if (!label->canOcclude()) {
             continue;
->>>>>>> 43fa4c78
         }
         
         isect2d::AABB aabb = label->getAABB();
@@ -107,15 +86,12 @@
         }
     }
     
-    for (auto& styleTilepair : m_labels) {
-        std::string styleName = styleTilepair.first;
-        for (auto& tileLabelsPair : m_labels[styleName]) {
-            auto& labels = tileLabelsPair.second;
-            for(auto& label : labels) {
-                if (label->canOcclude()) {
-                    label->occlusionSolved();
-                }
-            }
+    for(int i = 0; i < m_labelUnits.size(); i++) {
+        auto& labelUnit = m_labelUnits[i];
+        auto label = labelUnit.getWeakLabel();
+        
+        if (label != nullptr) {
+            label->occlusionSolved();
         }
     }
 }