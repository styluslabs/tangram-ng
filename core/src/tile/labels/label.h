--- conflicted
+++ resolved
@@ -96,13 +96,8 @@
 
     void update(const glm::mat4& _mvp, const glm::vec2& _screenSize, float _dt);
 
-<<<<<<< HEAD
-    void pushTransform(std::shared_ptr<TextBuffer>& _buffer);
-
-=======
     virtual void pushTransform(VboMesh& _mesh) = 0;
     
->>>>>>> 3ae8ba7d
     bool updateScreenTransform(const glm::mat4& _mvp, const glm::vec2& _screenSize);
 
     Type getType() const { return m_type; }
