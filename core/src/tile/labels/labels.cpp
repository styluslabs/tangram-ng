#include "labels.h"
#include "tangram.h"
#include "tile/mapTile.h"
#include "text/fontContext.h"
#include "util/primitives.h"
#include "view/view.h"

#include "glm/gtc/matrix_transform.hpp"

Labels::Labels() {}

Labels::~Labels() {
    m_labelUnits.clear();
    m_pendingLabelUnits.clear();
}

int Labels::LODDiscardFunc(float _maxZoom, float _zoom) {
    return (int) MIN(floor(((log(-_zoom + (_maxZoom + 2)) / log(_maxZoom + 2) * (_maxZoom )) * 0.5)), MAX_LOD);
}

<<<<<<< HEAD
bool Labels::addLabel(MapTile& _tile, const std::string& _styleName, Label::Transform _transform, std::string _text, Label::Type _type) {
    auto currentBuffer = m_ftContext->getCurrentBuffer();

    // FIXME: the current view should not be used to determine whether a label is shown at all
    // otherwise results will be random
    if ( (m_currentZoom - _tile.getID().z) > LODDiscardFunc(View::s_maxZoom, m_currentZoom)) {
        return false;
=======
std::shared_ptr<Label> Labels::addTextLabel(MapTile& _tile, TextBuffer& _buffer, const std::string& _styleName,
                                            Label::Transform _transform, std::string _text, Label::Type _type) {
    
    // discard based on level of detail
    if ((m_currentZoom - _tile.getID().z) > LODDiscardFunc(View::s_maxZoom, m_currentZoom)) {
        return nullptr;
>>>>>>> 3ae8ba7d
    }
    
    fsuint textID = _buffer.genTextID();
    
    std::shared_ptr<TextLabel> label(new TextLabel(_transform, _text, textID, _type));

<<<<<<< HEAD
    if (currentBuffer) {
        fsuint textID = currentBuffer->genTextID();
        std::shared_ptr<Label> l(new Label(_transform, _text, textID, _type));

        if (!l->rasterize(currentBuffer)) {
            l.reset();
            return false;
        }

        // NB: viewOrigin.z is only determined by screen width and height.
        const auto& viewOrigin = m_view->getPosition();

        auto modelMatrix = glm::scale(glm::mat4(1.0), glm::vec3(_tile.getScale()));
        modelMatrix[3][2] = -viewOrigin.z;

        l->update(m_view->getViewProjectionMatrix() * modelMatrix, m_screenSize, 0);
        std::unique_ptr<TileID> tileID(new TileID(_tile.getID()));
        _tile.addLabel(_styleName, l);
=======
    // raterize the text label
    if (!label->rasterize(_buffer)) {
        
        label.reset();
        return nullptr;
    }
    
    addLabel(_tile, _styleName, std::dynamic_pointer_cast<Label>(label));
>>>>>>> 3ae8ba7d

    return label;
}

void Labels::addLabel(MapTile& _tile, const std::string& _styleName, std::shared_ptr<Label> _label) {
    _label->update(m_view->getViewProjectionMatrix() * _tile.getModelMatrix(), m_screenSize, 0);
    std::unique_ptr<TileID> tileID(new TileID(_tile.getID()));
    _tile.addLabel(_styleName, _label);
    
    // lock concurrent collection
    {
        std::lock_guard<std::mutex> lock(m_mutex);
        m_pendingLabelUnits.emplace_back(LabelUnit(_label, tileID, _styleName));
    }
}

std::shared_ptr<Label> Labels::addSpriteLabel(MapTile& _tile, const std::string& _styleName, Label::Transform _transform, const glm::vec2& _size,
                                              const glm::vec2& _offset, SpriteLabel::AttributeOffsets _attribOffsets) {
    
    if ((m_currentZoom - _tile.getID().z) > LODDiscardFunc(View::s_maxZoom, m_currentZoom)) {
        return nullptr;
    }
    
    auto label = std::shared_ptr<Label>(new SpriteLabel(_transform, _size, _offset, _attribOffsets));
    addLabel(_tile, _styleName, label);
    
    return label;
}

void Labels::updateOcclusions() {
    m_currentZoom = m_view->getZoom();

    // merge pending labels from threads
    m_labelUnits.reserve(m_labelUnits.size() + m_pendingLabelUnits.size());
    {
        std::lock_guard<std::mutex> lock(m_mutex);
        m_labelUnits.insert(m_labelUnits.end(), std::make_move_iterator(m_pendingLabelUnits.begin()),
                            std::make_move_iterator(m_pendingLabelUnits.end()));
        std::vector<LabelUnit>().swap(m_pendingLabelUnits);
    }

    std::set<std::pair<Label*, Label*>> occlusions;
    std::vector<isect2d::AABB> aabbs;

    for (size_t i = 0; i < m_labelUnits.size(); i++) {
        auto& labelUnit = m_labelUnits[i];
        auto label = labelUnit.getWeakLabel();

        if (label == nullptr) {
            m_labelUnits[i--] = std::move(m_labelUnits[m_labelUnits.size() - 1]);
            m_labelUnits.pop_back();
            continue;
        }

        if (!label->canOcclude()) { continue; }

        isect2d::AABB aabb = label->getAABB();
        aabb.m_userData = (void*)label.get();
        aabbs.push_back(aabb);
    }

    // broad phase
    auto pairs = intersect(aabbs, {4, 4}, {m_view->getWidth(), m_view->getHeight()});

    for (auto pair : pairs) {
        const auto& aabb1 = aabbs[pair.first];
        const auto& aabb2 = aabbs[pair.second];

        auto l1 = (Label*)aabb1.m_userData;
        auto l2 = (Label*)aabb2.m_userData;

        // narrow phase
        if (intersect(l1->getOBB(), l2->getOBB())) { occlusions.insert({l1, l2}); }
    }

    // no priorities, only occlude one of the two occluded label
    for (auto& pair : occlusions) {
        if(!pair.first->occludedLastFrame()) {
            if (pair.second->getState() == Label::State::wait_occ) { pair.second->setOcclusion(true); }
        }
        if(!pair.second->occludedLastFrame()) {
            if (pair.first->getState() == Label::State::wait_occ) { pair.first->setOcclusion(true); }
        }

        if (!pair.second->occludedLastFrame()) { pair.first->setOcclusion(true); }
    }

    for (size_t i = 0; i < m_labelUnits.size(); i++) {
        auto& labelUnit = m_labelUnits[i];
        auto label = labelUnit.getWeakLabel();

        if (label != nullptr) { label->occlusionSolved(); }
    }
}

void Labels::drawDebug() {

    if (!Tangram::getDebugFlag(Tangram::DebugFlags::labels)) {
        return;
    }

    for(size_t i = 0; i < m_labelUnits.size(); i++) {
        auto& labelUnit = m_labelUnits[i];
        auto label = labelUnit.getWeakLabel();

        if (label != nullptr && label->canOcclude()) {
            Primitives::drawPoly(reinterpret_cast<const glm::vec2*>(label->getOBB().getQuad()), 4, {m_view->getWidth(), m_view->getHeight()});
        }
    }

    glm::vec2 split(4, 4);
    glm::vec2 res(m_view->getWidth(), m_view->getHeight());
    const short xpad = short(ceilf(res.x / split.x));
    const short ypad = short(ceilf(res.y / split.y));

    short x = 0, y = 0;
    for (int j = 0; j < split.y; ++j) {
        for (int i = 0; i < split.x; ++i) {
            isect2d::AABB cell(x, y, x + xpad, y + ypad);
            Primitives::drawRect({x, y}, {x + xpad, y + ypad}, res);
            x += xpad;
            if (x >= res.x) {
                x = 0;
                y += ypad;
            }
        }
    }

}<|MERGE_RESOLUTION|>--- conflicted
+++ resolved
@@ -18,48 +18,20 @@
     return (int) MIN(floor(((log(-_zoom + (_maxZoom + 2)) / log(_maxZoom + 2) * (_maxZoom )) * 0.5)), MAX_LOD);
 }
 
-<<<<<<< HEAD
-bool Labels::addLabel(MapTile& _tile, const std::string& _styleName, Label::Transform _transform, std::string _text, Label::Type _type) {
-    auto currentBuffer = m_ftContext->getCurrentBuffer();
-
-    // FIXME: the current view should not be used to determine whether a label is shown at all
-    // otherwise results will be random
-    if ( (m_currentZoom - _tile.getID().z) > LODDiscardFunc(View::s_maxZoom, m_currentZoom)) {
-        return false;
-=======
 std::shared_ptr<Label> Labels::addTextLabel(MapTile& _tile, TextBuffer& _buffer, const std::string& _styleName,
                                             Label::Transform _transform, std::string _text, Label::Type _type) {
-    
+    // FIXME: the current view should not be used to determine whether a label is shown at all
+    // otherwise results will be random    
+
     // discard based on level of detail
     if ((m_currentZoom - _tile.getID().z) > LODDiscardFunc(View::s_maxZoom, m_currentZoom)) {
         return nullptr;
->>>>>>> 3ae8ba7d
     }
     
     fsuint textID = _buffer.genTextID();
     
     std::shared_ptr<TextLabel> label(new TextLabel(_transform, _text, textID, _type));
 
-<<<<<<< HEAD
-    if (currentBuffer) {
-        fsuint textID = currentBuffer->genTextID();
-        std::shared_ptr<Label> l(new Label(_transform, _text, textID, _type));
-
-        if (!l->rasterize(currentBuffer)) {
-            l.reset();
-            return false;
-        }
-
-        // NB: viewOrigin.z is only determined by screen width and height.
-        const auto& viewOrigin = m_view->getPosition();
-
-        auto modelMatrix = glm::scale(glm::mat4(1.0), glm::vec3(_tile.getScale()));
-        modelMatrix[3][2] = -viewOrigin.z;
-
-        l->update(m_view->getViewProjectionMatrix() * modelMatrix, m_screenSize, 0);
-        std::unique_ptr<TileID> tileID(new TileID(_tile.getID()));
-        _tile.addLabel(_styleName, l);
-=======
     // raterize the text label
     if (!label->rasterize(_buffer)) {
         
@@ -68,13 +40,18 @@
     }
     
     addLabel(_tile, _styleName, std::dynamic_pointer_cast<Label>(label));
->>>>>>> 3ae8ba7d
 
     return label;
 }
 
 void Labels::addLabel(MapTile& _tile, const std::string& _styleName, std::shared_ptr<Label> _label) {
-    _label->update(m_view->getViewProjectionMatrix() * _tile.getModelMatrix(), m_screenSize, 0);
+
+    auto modelMatrix = glm::scale(glm::mat4(1.0), glm::vec3(_tile.getScale()));
+    // NB: viewOrigin.z is only determined by screen width and height.
+    const auto& viewOrigin = m_view->getPosition();
+    modelMatrix[3][2] = -viewOrigin.z;
+
+    _label->update(m_view->getViewProjectionMatrix() * modelMatrix, m_screenSize, 0);
     std::unique_ptr<TileID> tileID(new TileID(_tile.getID()));
     _tile.addLabel(_styleName, _label);
     
