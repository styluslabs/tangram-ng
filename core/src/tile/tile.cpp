#include "tile.h"

#include "scene/scene.h"
#include "scene/dataLayer.h"
#include "style/style.h"
#include "view/view.h"
#include "tile/tileID.h"
#include "gl/vboMesh.h"
#include "gl/shaderProgram.h"

#include "glm/gtc/matrix_transform.hpp"
#include "glm/gtc/type_ptr.hpp"

namespace Tangram {

Tile::Tile(TileID _id, const MapProjection& _projection)
    : m_id(_id),
      m_projection(&_projection) {

    BoundingBox bounds(_projection.TileBounds(_id));

    m_scale = 0.5 * bounds.width();
    m_inverseScale = 1.0/m_scale;
    
    m_tileOrigin = bounds.center();
    // negative y coordinate: to change from y down to y up (tile system has y down and gl context we use has y up).
    m_tileOrigin.y *= -1.0;

    // Init model matrix to size of tile
    m_modelMatrix = glm::scale(glm::mat4(1.0), glm::vec3(m_scale));
}

Tile::~Tile() {

}

<<<<<<< HEAD
void Tile::build(Scene& _scene, const TileData& _data) {

    const auto& layers = _scene.layers();

    Context ctx;
    ctx["$zoom"] = m_id.z;

    for (auto& style : _scene.styles()) {
        style->onBeginBuildTile(*this);
    }

    for (const auto& collection : _data.layers) {

        for (const auto& datalayer : layers) {

            if (collection.name != datalayer.collection()) {
                continue;
            }
            // TODO: must also skip TileData which isn't from this DataLayer's source

            for (const auto& feat : collection.features) {

                std::vector<DrawRule> rules;
                datalayer.layer().match(feat, ctx, rules);

                for (const auto& rule : rules) {
                    rule.style->buildFeature(*this, feat, rule);
                }
            }
        }
    }

    for (auto& style : _scene.styles()) {
        style->onEndBuildTile(*this);
    }

    for (auto& geometry : m_geometry) {
        geometry.second->compileVertexBuffer();
    }
=======
void Tile::addMesh(const Style& _style, std::shared_ptr<VboMesh> _mesh) {
    m_geometry[_style.getName()] = std::move(_mesh);
}

std::shared_ptr<VboMesh> Tile::getMesh(const Style& _style) {
    auto it = m_geometry.find(_style.getName());
    if (it != m_geometry.end())
        return it->second;

    return nullptr;
>>>>>>> 909ef1e9
}

void Tile::update(float _dt, const View& _view) {

    // Apply tile-view translation to the model matrix
    const auto& viewOrigin = _view.getPosition();
    m_modelMatrix[3][0] = m_tileOrigin.x - viewOrigin.x;
    m_modelMatrix[3][1] = m_tileOrigin.y - viewOrigin.y;
    m_modelMatrix[3][2] = -viewOrigin.z;

}

void Tile::draw(const Style& _style, const View& _view) {

    const std::shared_ptr<VboMesh>& styleMesh = m_geometry[_style.getName()];
    
    if (styleMesh) {
        
        std::shared_ptr<ShaderProgram> shader = _style.getShaderProgram();

        glm::mat4 modelViewMatrix = _view.getViewMatrix() * m_modelMatrix;
        glm::mat4 modelViewProjMatrix = _view.getViewProjectionMatrix() * m_modelMatrix;
        
        shader->setUniformMatrix4f("u_modelView", glm::value_ptr(modelViewMatrix));
        shader->setUniformMatrix4f("u_modelViewProj", glm::value_ptr(modelViewProjMatrix));
        shader->setUniformMatrix3f("u_normalMatrix", glm::value_ptr(_view.getNormalMatrix()));

        // Set the tile zoom level, using the sign to indicate whether the tile is a proxy
        shader->setUniformf("u_tile_zoom", m_proxyCounter > 0 ? -m_id.z : m_id.z);

        styleMesh->draw(*shader);
    }
}

<<<<<<< HEAD
std::shared_ptr<VboMesh>& Tile::getGeometry(const Style& _style) {
    return m_geometry[_style.getName()];
}

void Tile::addLabel(const std::string& _styleName, std::shared_ptr<Label> _label) {
    m_labels[_styleName].push_back(std::move(_label));
}

=======
>>>>>>> 909ef1e9
}<|MERGE_RESOLUTION|>--- conflicted
+++ resolved
@@ -34,7 +34,6 @@
 
 }
 
-<<<<<<< HEAD
 void Tile::build(Scene& _scene, const TileData& _data) {
 
     const auto& layers = _scene.layers();
@@ -74,18 +73,6 @@
     for (auto& geometry : m_geometry) {
         geometry.second->compileVertexBuffer();
     }
-=======
-void Tile::addMesh(const Style& _style, std::shared_ptr<VboMesh> _mesh) {
-    m_geometry[_style.getName()] = std::move(_mesh);
-}
-
-std::shared_ptr<VboMesh> Tile::getMesh(const Style& _style) {
-    auto it = m_geometry.find(_style.getName());
-    if (it != m_geometry.end())
-        return it->second;
-
-    return nullptr;
->>>>>>> 909ef1e9
 }
 
 void Tile::update(float _dt, const View& _view) {
@@ -120,15 +107,8 @@
     }
 }
 
-<<<<<<< HEAD
-std::shared_ptr<VboMesh>& Tile::getGeometry(const Style& _style) {
+std::shared_ptr<VboMesh>& Tile::getMesh(const Style& _style) {
     return m_geometry[_style.getName()];
 }
 
-void Tile::addLabel(const std::string& _styleName, std::shared_ptr<Label> _label) {
-    m_labels[_styleName].push_back(std::move(_label));
-}
-
-=======
->>>>>>> 909ef1e9
 }