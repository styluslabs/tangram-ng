#pragma once

#include <unordered_map>
#include <memory>
#include <mutex>

#include "glm/vec2.hpp"
#include "glm/mat4x4.hpp"

#include "util/vboMesh.h"
#include "util/mapProjection.h"

class View;
class Scene;
class Style;
class View;
struct TileID;

/* Tile of vector map data
 * 
 * MapTile represents a fixed area of a map at a fixed zoom level; It contains its position within a quadtree of
 * tiles and its location in projected global space; It stores drawable geometry of the map features in its area
 */
class MapTile {

public:
    
    MapTile(TileID _id, const MapProjection& _projection);

    virtual ~MapTile();

    /* Returns the immutable <TileID> of this tile */
    const TileID& getID() const { return m_id; }

    /* Returns the center of the tile area in projection units */
    const glm::dvec2& getOrigin() const { return m_tileOrigin; }
    
    /* Returns the map projection with which this tile interprets coordinates */
    const MapProjection* getProjection() const { return m_projection; }
    
    /* Returns the length of a side of this tile in projection units */
    float getScale() const { return m_scale; }
    
    /* Returns the reciprocal of <getScale()> */
    float getInverseScale() const { return m_inverseScale; }
    
    /* Adds drawable geometry to the tile and associates it with a <Style>
     * 
     * Use std::move to pass in the mesh by move semantics; Geometry in the mesh must have coordinates relative to
     * the tile origin.
     */
    void addGeometry(const Style& _style, std::unique_ptr<VboMesh> _mesh);
    
    /*
     * Method to check if this tile's vboMesh(s) are loaded and ready to be drawn
     */
    bool hasGeometry();

<<<<<<< HEAD
    /* Draws the geometry associated with the provided <Style>, <View>(for matrixes) and <Scene> (for lights) */
    void draw(Scene& _scene, const Style& _style, const View& _view);

=======
    /* Draws the geometry associated with the provided <Style> and view-projection matrix */
    void draw(const Style& _style, const View& _view);
    
    /* 
     * methods to set and get proxy counter
     */
    int getProxyCounter() { return m_proxyCounter; }
    void incProxyCounter() { m_proxyCounter++; }
    void decProxyCounter() { m_proxyCounter = m_proxyCounter > 0 ? m_proxyCounter - 1 : 0; }
    void resetProxyCounter() { m_proxyCounter = 0; }
    
>>>>>>> f6885d87
private:

    TileID m_id;
    
    /*
     * A Counter for number of tiles this tile acts a proxy for
     */
    int m_proxyCounter = 0;
    
    const MapProjection* m_projection = nullptr;
    
    float m_scale = 1;
    
    float m_inverseScale = 1;

    glm::dvec2 m_tileOrigin; // Center of the tile in 2D projection space in meters (e.g. mercator meters)

    glm::dmat4 m_modelMatrix; // Translation matrix from world origin to tile origin

    std::unordered_map<std::string, std::unique_ptr<VboMesh>> m_geometry; // Map of <Style>s and their associated <VboMesh>es
};
<|MERGE_RESOLUTION|>--- conflicted
+++ resolved
@@ -2,7 +2,6 @@
 
 #include <unordered_map>
 #include <memory>
-#include <mutex>
 
 #include "glm/vec2.hpp"
 #include "glm/mat4x4.hpp"
@@ -10,8 +9,6 @@
 #include "util/vboMesh.h"
 #include "util/mapProjection.h"
 
-class View;
-class Scene;
 class Style;
 class View;
 struct TileID;
@@ -56,11 +53,6 @@
      */
     bool hasGeometry();
 
-<<<<<<< HEAD
-    /* Draws the geometry associated with the provided <Style>, <View>(for matrixes) and <Scene> (for lights) */
-    void draw(Scene& _scene, const Style& _style, const View& _view);
-
-=======
     /* Draws the geometry associated with the provided <Style> and view-projection matrix */
     void draw(const Style& _style, const View& _view);
     
@@ -72,7 +64,6 @@
     void decProxyCounter() { m_proxyCounter = m_proxyCounter > 0 ? m_proxyCounter - 1 : 0; }
     void resetProxyCounter() { m_proxyCounter = 0; }
     
->>>>>>> f6885d87
 private:
 
     TileID m_id;
