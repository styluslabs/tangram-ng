--- conflicted
+++ resolved
@@ -123,12 +123,7 @@
 
             // draw offset
             Primitives::setColor(0x000000);
-<<<<<<< HEAD
             Primitives::drawLine(sp, sp - offset);
-            // draw projected anchor point
-=======
-            Primitives::drawLine(sp, sp + offset);
->>>>>>> f9ba3631
 
             // draw projected anchor point
             Primitives::setColor(0x0000ff);
