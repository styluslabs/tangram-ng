--- conflicted
+++ resolved
@@ -173,25 +173,15 @@
     // Loop over all styles
     for (const auto& style : m_scene->getStyles()) {
 
-        style->setupFrame();
+        style->setupFrame(m_scene);
 
         // Loop over all tiles in m_tileSet
         for (const auto& mapIDandTile : m_tileManager->getVisibleTiles()) {
-<<<<<<< HEAD
-
-            const std::unique_ptr<MapTile>& tile = mapIDandTile.second;
-            
-            if (tile) {
-                //  Can we pass only the scene?
-                //
-                tile->draw(*m_scene, *style, *m_view);
-=======
             const std::shared_ptr<MapTile>& tile = mapIDandTile.second;
             if (tile->hasGeometry()) {
                 // Draw tile!
                 style->setupTile(tile);
                 tile->draw(*style, *m_view);
->>>>>>> f6885d87
             }
         }
     }
