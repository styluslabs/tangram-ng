--- conflicted
+++ resolved
@@ -69,13 +69,9 @@
 
         loader.loadScene(sceneString, *m_scene, *m_tileManager, *m_view);
 
-<<<<<<< HEAD
-    Primitives::setColor(0xffffff);
-    RenderState::configure();
-=======
+        Primitives::setColor(0xffffff);
         RenderState::configure();
     }
->>>>>>> a71dd641
 
     while (Error::hadGlError("Tangram::initialize()")) {}
 
