--- conflicted
+++ resolved
@@ -62,35 +62,12 @@
         // Hard-coded setup for stuff that isn't loaded through the config file yet
         m_ftContext = std::make_shared<FontContext>();
         m_ftContext->addFont("FiraSans-Medium.ttf", "FiraSans");
-<<<<<<< HEAD
-        m_labelContainer = LabelContainer::GetInstance();
-        m_labelContainer->setFontContext(m_ftContext);
-        m_labelContainer->setView(m_view);
-        
-        // Load scene from config file
-        SceneLoader loader;
-        loader.loadScene("config.yaml", *m_scene, *m_tileManager, *m_view);
-=======
-        m_ftContext->addFont("FuturaStd-Condensed.ttf", "Futura");
         m_labels = Labels::GetInstance();
         m_labels->setFontContext(m_ftContext);
         m_labels->setView(m_view);
 
-        std::unique_ptr<Style> textStyle0(new TextStyle("FiraSans", "Textstyle0", 15.0f, 0xffffff, true, true));
-        StyleParamMap emptyParamMap;
-        textStyle0->addLayer({ "roads", std::move(emptyParamMap)});
-        textStyle0->addLayer({ "places", std::move(emptyParamMap)});
-        textStyle0->addLayer({ "pois", std::move(emptyParamMap)});
-        m_scene->addStyle(std::move(textStyle0));
-
-        std::unique_ptr<Style> textStyle1(new TextStyle("Futura", "Textstyle1", 18.0f, 0x000000, true, true));
-        textStyle1->addLayer({ "landuse", std::move(emptyParamMap)});
-
-        m_scene->addStyle(std::move(textStyle1));
-
-        std::unique_ptr<Style> debugTextStyle(new DebugTextStyle("FiraSans", "DebugTextStyle", 30.0f, 0xDC3522, true));
-        m_scene->addStyle(std::move(debugTextStyle));
->>>>>>> cf25925f
+        SceneLoader loader;
+        loader.loadScene("config.yaml", *m_scene, *m_tileManager, *m_view);
 
         // Set up openGL state
         glDisable(GL_BLEND);
