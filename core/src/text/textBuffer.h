--- conflicted
+++ resolved
@@ -23,12 +23,8 @@
     float blurSpread = 0.0f;
     bool uppercase = false;
     bool visible = true;
-<<<<<<< HEAD
-    uint32_t priority = 1 << 31;
+    int32_t priority = std::numeric_limits<int32_t>::max();
     glm::vec2 offset;
-=======
-    int32_t priority = std::numeric_limits<int32_t>::max();
->>>>>>> f9ba3631
 };
 
 /*
