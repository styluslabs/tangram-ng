--- conflicted
+++ resolved
@@ -27,17 +27,11 @@
 class Texture {
 
 public:
+
     Texture(unsigned int _width, unsigned int _height,
-            TextureOptions _options = {
-                GL_ALPHA, GL_ALPHA, {GL_LINEAR, GL_LINEAR}, {GL_CLAMP_TO_EDGE, GL_CLAMP_TO_EDGE}});
-
-<<<<<<< HEAD
-    Texture(unsigned int _width, unsigned int _height, bool _autoDelete = true,
             TextureOptions _options = {GL_ALPHA, GL_ALPHA, {GL_LINEAR, GL_LINEAR}, {GL_CLAMP_TO_EDGE, GL_CLAMP_TO_EDGE}},
             bool _generateMipmaps = false);
     
-=======
->>>>>>> c76b04f8
     Texture(const std::string& _file,
             TextureOptions _options = {GL_RGBA, GL_RGBA, {GL_LINEAR, GL_LINEAR}, {GL_CLAMP_TO_EDGE, GL_CLAMP_TO_EDGE}},
             bool _generateMipmaps = false);
@@ -66,16 +60,12 @@
     void setData(const GLuint* _data, unsigned int _dataSize);
 
     /* Update a region of the texture */
-    void setSubData(const GLuint* _subData, unsigned int _xoff, unsigned int _yoff, unsigned int _width,
-                    unsigned int _height);
+    void setSubData(const GLuint* _subData, unsigned int _xoff, unsigned int _yoff, unsigned int _width, unsigned int _height);
 
     typedef std::pair<GLuint, GLuint> TextureSlot;
 
-<<<<<<< HEAD
     static void invalidateAllTextures();
     
-=======
->>>>>>> c76b04f8
 protected:
     void generate(GLuint _textureUnit);
     void checkValidity();
@@ -92,12 +82,9 @@
 
     GLenum m_target;
 
-<<<<<<< HEAD
     int m_generation;
     static int s_validGeneration;
-    
-=======
->>>>>>> c76b04f8
+
     static GLuint getTextureUnit(GLuint _slot);
 
 private:
@@ -108,16 +95,11 @@
         unsigned int m_width;
         unsigned int m_height;
     };
-<<<<<<< HEAD
-    
+
     size_t bytesPerPixel();
-    
-    bool m_autoDelete;
+
     bool m_generateMipmaps;
-    
-=======
 
->>>>>>> c76b04f8
     // used to queue the subdata updates, each call of setSubData would be treated in the order that they arrived
     std::queue<std::unique_ptr<TextureSubData>> m_subData;
 
