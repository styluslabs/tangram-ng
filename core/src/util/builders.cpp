#include "builders.h"

<<<<<<< HEAD
=======
#include "tesselator.h"
#include "aabb.h"
>>>>>>> 90c86dfb
#include "geom.h"
#include "glm/gtx/rotate_vector.hpp"
#include "platform.h"
#include "rectangle.h"
#include "tesselator.h"

#include <memory>

void* alloc(void* _userData, unsigned int _size) {
    return malloc(_size);
}

void* realloc(void* _userData, void* _ptr, unsigned int _size) {
    return realloc(_ptr, _size);
}

void free(void* _userData, void* _ptr) {
    free(_ptr);
}

static TESSalloc allocator = {&alloc, &realloc, &free, nullptr,
                              64, // meshEdgeBucketSize
                              64, // meshVertexBucketSize
                              16,  // meshFaceBucketSize
                              64, // dictNodeBucketSize
                              16,  // regionBucketSize
                              64  // extraVertices
                             };

void Builders::buildPolygon(const Polygon& _polygon, PolygonBuilder& _ctx) {
    
    TESStesselator* tesselator = tessNewTess(&allocator);
    isect2d::AABB bbox;
    
    if (_ctx.useTexCoords && _polygon.size() > 0 && _polygon[0].size() > 0) {
        // initialize the axis-aligned bounding box of the polygon
        bbox = isect2d::AABB(_polygon[0][0].x, _polygon[0][0].y, 0, 0);
    }
    
    // add polygon contour for every ring
    for (auto& line : _polygon) {
        if (_ctx.useTexCoords) {
            for (auto& p : line) {
                bbox.include(p.x, p.y);
            }
        }
        tessAddContour(tesselator, 3, line.data(), sizeof(Point), (int)line.size());
    }
    
    // call the tesselator
    glm::vec3 normal(0.0, 0.0, 1.0);
    
    if ( tessTesselate(tesselator, TessWindingRule::TESS_WINDING_NONZERO, TessElementType::TESS_POLYGONS, 3, 3, &normal[0]) ) {
        
        const int numElements = tessGetElementCount(tesselator);
        const TESSindex* tessElements = tessGetElements(tesselator);
        _ctx.indices.reserve(_ctx.indices.size() + numElements * 3); // Pre-allocate index vector
        for (int i = 0; i < numElements; i++) {
            const TESSindex* tessElement = &tessElements[i * 3];
            for (int j = 0; j < 3; j++) {
                _ctx.indices.push_back(tessElement[j] + _ctx.numVertices);
            }
        }
        
        const int numVertices = tessGetVertexCount(tesselator);
        const float* tessVertices = tessGetVertices(tesselator);

        _ctx.numVertices += numVertices;
        _ctx.sizeHint(_ctx.numVertices);

        for (int i = 0; i < numVertices; i++) {
            glm::vec3 coord(tessVertices[3*i], tessVertices[3*i+1], tessVertices[3*i+2]);
            glm::vec2 uv(0);

            if (_ctx.useTexCoords) {
                float u = mapValue(tessVertices[3*i], bbox.m_min.x, bbox.m_max.x, 0., 1.);
                float v = mapValue(tessVertices[3*i+1], bbox.m_min.y, bbox.m_max.y, 0., 1.);
                uv = glm::vec2(u, v);
            }
            _ctx.addVertex(coord, normal, uv);
        }
    } else {
        logMsg("Tesselator cannot tesselate!!\n");
    }

    tessDeleteTess(tesselator);
}

void Builders::buildPolygonExtrusion(const Polygon& _polygon, const float& _minHeight, PolygonBuilder& _ctx) {
    
    int vertexDataOffset = (int)_ctx.numVertices;
    
    glm::vec3 upVector(0.0f, 0.0f, 1.0f);
    glm::vec3 normalVector;
    
    for (auto& line : _polygon) {
        
        size_t lineSize = line.size();
        _ctx.indices.reserve(_ctx.indices.size() + lineSize * 6); // Pre-allocate index vector

        _ctx.numVertices += (lineSize - 1) * 4;
        _ctx.sizeHint(_ctx.numVertices);

        for (size_t i = 0; i < lineSize - 1; i++) {
            
            normalVector = glm::cross(upVector, (line[i+1] - line[i]));
            normalVector = glm::normalize(normalVector);
            
            // 1st vertex top
            _ctx.addVertex(line[i], normalVector, glm::vec2(1.,0.));

            // 2nd vertex top
            _ctx.addVertex(line[i+1], normalVector, glm::vec2(0.,0.));

            // 1st vertex bottom
            _ctx.addVertex(glm::vec3(line[i].x, line[i].y, _minHeight),
                           normalVector, glm::vec2(1.,1.));

            // 2nd vertex bottom
            _ctx.addVertex(glm::vec3(line[i+1].x, line[i+1].y, _minHeight),
                           normalVector, glm::vec2(0.,1.));

            // Start the index from the previous state of the vertex Data
            _ctx.indices.push_back(vertexDataOffset);
            _ctx.indices.push_back(vertexDataOffset + 1);
            _ctx.indices.push_back(vertexDataOffset + 2);
            
            _ctx.indices.push_back(vertexDataOffset + 1);
            _ctx.indices.push_back(vertexDataOffset + 3);
            _ctx.indices.push_back(vertexDataOffset + 2);
            
            vertexDataOffset += 4;
        }
    }
}

// Get 2D perpendicular of two points
glm::vec2 perp2d(const glm::vec3& _v1, const glm::vec3& _v2 ){
    return glm::vec2(_v2.y - _v1.y, _v1.x - _v2.x);
}

// Helper function for polyline tesselation
inline void addPolyLineVertex(const glm::vec3& _coord, const glm::vec2& _normal, const glm::vec2& _uv, PolyLineBuilder& _ctx) {
    _ctx.numVertices++;
    _ctx.addVertex(_coord, _normal, _uv);
}

// Helper function for polyline tesselation; adds indices for pairs of vertices arranged like a line strip
void indexPairs( int _nPairs, int _nVertices, std::vector<int>& _indicesOut) {
    for (int i = 0; i < _nPairs; i++) {
        _indicesOut.push_back(_nVertices - 2*i - 4);
        _indicesOut.push_back(_nVertices - 2*i - 2);
        _indicesOut.push_back(_nVertices - 2*i - 3);
        
        _indicesOut.push_back(_nVertices - 2*i - 3);
        _indicesOut.push_back(_nVertices - 2*i - 2);
        _indicesOut.push_back(_nVertices - 2*i - 1);
    }
}

//  Tessalate a fan geometry between points A       B
//  using their normals from a center        \ . . /
//  and interpolating their UVs               \ p /
//                                             \./
//                                              C
void addFan(const glm::vec3& _pC,
            const glm::vec2& _nA, const glm::vec2& _nB, const glm::vec2& _nC,
            const glm::vec2& _uA, const glm::vec2& _uB, const glm::vec2& _uC,
            int _numTriangles, PolyLineBuilder& _ctx) {
    
    // Find angle difference
    float cross = _nA.x * _nB.y - _nA.y * _nB.x; // z component of cross(_CA, _CB)
    float angle = atan2f(cross, glm::dot(_nA, _nB));
    
    int startIndex = _ctx.numVertices;
    
    // Add center vertex
    addPolyLineVertex(_pC, _nC, _uC, _ctx);
    
    // Add vertex for point A
    addPolyLineVertex(_pC, _nA, _uA, _ctx);
    
    // Add radial vertices
    glm::vec2 radial = _nA;
    for (int i = 0; i < _numTriangles; i++) {
        float frac = (i + 1)/(float)_numTriangles;
        radial = glm::rotate(_nA, angle * frac);
        glm::vec2 uv = (1.f - frac) * _uA + frac * _uB;
        addPolyLineVertex(_pC, radial, uv, _ctx);
        
        // Add indices
        _ctx.indices.push_back(startIndex); // center vertex
        _ctx.indices.push_back(startIndex + i + (angle > 0 ? 1 : 2));
        _ctx.indices.push_back(startIndex + i + (angle > 0 ? 2 : 1));
    }
    
}

// Function to add the vertices for line caps
void addCap(const glm::vec3& _coord, const glm::vec2& _normal, int _numCorners, bool _isBeginning, PolyLineBuilder& _ctx) {

    float v = _isBeginning ? 0.f : 1.f; // length-wise tex coord
    
    if (_numCorners < 1) {
        // "Butt" cap needs no extra vertices
        return;
    } else if (_numCorners == 2) {
        // "Square" cap needs two extra vertices
        glm::vec2 tangent(-_normal.y, _normal.x);
        addPolyLineVertex(_coord, _normal + tangent, {0.f, v}, _ctx);
        addPolyLineVertex(_coord, -_normal + tangent, {0.f, v}, _ctx);
        if (!_isBeginning) { // At the beginning of a line we can't form triangles with previous vertices
            indexPairs(1, _ctx.numVertices, _ctx.indices);
        }
        return;
    }
    
    // "Round" cap type needs a fan of vertices
    glm::vec2 nA(_normal), nB(-_normal), nC(0.f, 0.f), uA(1.f, v), uB(0.f, v), uC(0.5f, v);
    if (_isBeginning) {
        nA *= -1.f; // To flip the direction of the fan, we negate the normal vectors
        nB *= -1.f;
        uA.x = 0.f; // To keep tex coords consistent, we must reverse these too
        uB.x = 1.f;
    }
    addFan(_coord, nA, nB, nC, uA, uB, uC, _numCorners, _ctx);
}

float valuesWithinTolerance(float _a, float _b, float _tolerance = 0.001) {
    return fabsf(_a - _b) < _tolerance;
}

// Tests if a line segment (from point A to B) is nearly coincident with the edge of a tile
bool isOnTileEdge(const glm::vec3& _pa, const glm::vec3& _pb) {
    
    float tolerance = 0.0002; // tweak this adjust if catching too few/many line segments near tile edges
    // TODO: make tolerance configurable by source if necessary
    glm::vec2 tile_min(-1.0, -1.0);
    glm::vec2 tile_max(1.0, 1.0);

    return (valuesWithinTolerance(_pa.x, tile_min.x, tolerance) && valuesWithinTolerance(_pb.x, tile_min.x, tolerance)) ||
           (valuesWithinTolerance(_pa.x, tile_max.x, tolerance) && valuesWithinTolerance(_pb.x, tile_max.x, tolerance)) ||
           (valuesWithinTolerance(_pa.y, tile_min.y, tolerance) && valuesWithinTolerance(_pb.y, tile_min.y, tolerance)) ||
           (valuesWithinTolerance(_pa.y, tile_max.y, tolerance) && valuesWithinTolerance(_pb.y, tile_max.y, tolerance));
}

void Builders::buildPolyLine(const Line& _line, PolyLineBuilder& _ctx) {
    
    int lineSize = (int)_line.size();
    
    if (lineSize < 2) {
        return;
    }
    
    // TODO: pre-allocate context vectors; try estimating worst-case space usage
    
    glm::vec3 coordPrev(_line[0]), coordCurr(_line[0]), coordNext(_line[1]);
    glm::vec2 normPrev, normNext, miterVec;

    int cornersOnCap = (int)_ctx.options.cap;
    int trianglesOnJoin = (int)_ctx.options.join;
    
    // Process first point in line with an end cap
    normNext = glm::normalize(perp2d(coordCurr, coordNext));
    addCap(coordCurr, normNext, cornersOnCap, true, _ctx);
    addPolyLineVertex(coordCurr, normNext, {1.0f, 0.0f}, _ctx); // right corner
    addPolyLineVertex(coordCurr, -normNext, {0.0f, 0.0f}, _ctx); // left corner
    
    // Process intermediate points
    for (int i = 1; i < lineSize - 1; i++) {

        coordPrev = coordCurr;
        coordCurr = coordNext;
        coordNext = _line[i + 1];
        
        normPrev = normNext;
        normNext = glm::normalize(perp2d(coordCurr, coordNext));

        // Compute "normal" for miter joint
        miterVec = normPrev + normNext;
        float scale = sqrtf(2.0f / (1.0f + glm::dot(normPrev, normNext)) / glm::dot(miterVec, miterVec) );
        miterVec *= fminf(scale, 5.0f); // clamps our miter vector to an arbitrary length
        
        float v = i / (float)lineSize;
        
        if (trianglesOnJoin == 0) {
            // Join type is a simple miter
            
            addPolyLineVertex(coordCurr, miterVec, {1.0, v}, _ctx); // right corner
            addPolyLineVertex(coordCurr, -miterVec, {0.0, v}, _ctx); // left corner
            indexPairs(1, _ctx.numVertices, _ctx.indices);
            
        } else {
            // Join type is a fan of triangles
            
            bool isRightTurn = (normNext.x * normPrev.y - normNext.y * normPrev.x) > 0; // z component of cross(normNext, normPrev)
            
            if (isRightTurn) {
                
                addPolyLineVertex(coordCurr, miterVec, {1.0f, v}, _ctx); // right (inner) corner
                addPolyLineVertex(coordCurr, -normPrev, {0.0f, v}, _ctx); // left (outer) corner
                indexPairs(1, _ctx.numVertices, _ctx.indices);
                
                addFan(coordCurr, -normPrev, -normNext, miterVec, {0.f, v}, {0.f, v}, {1.f, v}, trianglesOnJoin, _ctx);
                
                addPolyLineVertex(coordCurr, miterVec, {1.0f, v}, _ctx); // right (inner) corner
                addPolyLineVertex(coordCurr, -normNext, {0.0f, v}, _ctx); // left (outer) corner
                
            } else {
                
                addPolyLineVertex(coordCurr, normPrev, {1.0f, v}, _ctx); // right (outer) corner
                addPolyLineVertex(coordCurr, -miterVec, {0.0f, v}, _ctx); // left (inner) corner
                indexPairs(1, _ctx.numVertices, _ctx.indices);
                
                addFan(coordCurr, normPrev, normNext, -miterVec, {1.f, v}, {1.f, v}, {0.0f, v}, trianglesOnJoin, _ctx);
                
                addPolyLineVertex(coordCurr, normNext, {1.0f, v}, _ctx); // right (outer) corner
                addPolyLineVertex(coordCurr, -miterVec, {0.0f, v}, _ctx); // left (inner) corner
                
            }
            
        }
    }
    
    // Process last point in line with a cap
    addPolyLineVertex(coordNext, normNext, {1.f, 1.f}, _ctx); // right corner
    addPolyLineVertex(coordNext, -normNext, {0.f, 1.f}, _ctx); // left corner
    indexPairs(1, _ctx.numVertices, _ctx.indices);
    addCap(coordNext, normNext, cornersOnCap , false, _ctx);
    
}

void Builders::buildOutline(const Line& _line, PolyLineBuilder& _ctx) {
    
    int cut = 0;
    
    for (size_t i = 0; i < _line.size() - 1; i++) {
        const glm::vec3& coordCurr = _line[i];
        const glm::vec3& coordNext = _line[i+1];
        if (isOnTileEdge(coordCurr, coordNext)) {
            Line line = Line(&_line[cut], &_line[i+1]);
            buildPolyLine(line, _ctx);
            cut = i + 1;
        }
    }
    
    Line line = Line(&_line[cut], &_line[_line.size()]);
    buildPolyLine(line, _ctx);
    
}

void Builders::buildQuadAtPoint(const Point& _point, const glm::vec3& _normal, float halfWidth, float height, PolygonBuilder& _ctx) {

}<|MERGE_RESOLUTION|>--- conflicted
+++ resolved
@@ -1,16 +1,10 @@
 #include "builders.h"
 
-<<<<<<< HEAD
-=======
-#include "tesselator.h"
 #include "aabb.h"
->>>>>>> 90c86dfb
 #include "geom.h"
 #include "glm/gtx/rotate_vector.hpp"
 #include "platform.h"
-#include "rectangle.h"
 #include "tesselator.h"
-
 #include <memory>
 
 void* alloc(void* _userData, unsigned int _size) {
