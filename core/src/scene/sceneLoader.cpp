#include <vector>
#include "platform.h"
#include "scene.h"
#include "sceneLoader.h"
#include "tileManager.h"
#include "view.h"
#include "lights.h"
#include "geoJsonSource.h"
#include "material.h"
#include "mvtSource.h"
#include "polygonStyle.h"
#include "polylineStyle.h"
#include "textStyle.h"
#include "debugStyle.h"
#include "debugTextStyle.h"
#include "data/filters.h"
#include "sceneLayer.h"
#include "texture.h"

#include "yaml-cpp/yaml.h"

using YAML::Node;
using YAML::BadConversion;
using namespace Tangram;

void SceneLoader::loadScene(const std::string& _file, Scene& _scene, TileManager& _tileManager, View& _view) {

    std::string configString = stringFromResource(_file.c_str());

    Node config = YAML::Load(configString);

    loadSources(config["sources"], _tileManager);
    loadTextures(config["textures"], _scene);
    loadStyles(config["styles"], _scene);
    loadLayers(config["layers"], _scene, _tileManager);
    loadCameras(config["cameras"], _view);
    loadLights(config["lights"], _scene);

    for (auto& style : _scene.getStyles()) {
        style->build(_scene.getLights());
    }

}

std::string parseSequence(const Node& node) {
    std::stringstream sstream;
    for (const auto& val : node) {
        sstream << val.as<float>() << ",";
    }
    return sstream.str();
}

glm::vec4 parseVec4(const Node& node) {
    glm::vec4 vec;
    int i = 0;
    for (const auto& nodeVal : node) {
        if (i < 4) {
            vec[i++] = nodeVal.as<float>();
        } else {
            break;
        }
    }
    return vec;
}

glm::vec3 parseVec3(const Node& node) {
    glm::vec3 vec;
    int i = 0;
    for (const auto& nodeVal : node) {
        if (i < 3) {
            vec[i++] = nodeVal.as<float>();
        } else {
            break;
        }
    }
    return vec;
}

void SceneLoader::loadShaderConfig(YAML::Node shaders, ShaderProgram& shader) {

    if (!shaders) {
        return;
    }

    Node definesNode = shaders["defines"];
    if (definesNode) {
        for (const auto& define : definesNode) {
            std::string name = define.first.as<std::string>();
            std::string value = define.second.as<std::string>();
            if (value == "true") {
                value = ""; // specifying a define to be 'true' means that it is simply defined and has no value
            } else if (value == "false") {
                continue; // specifying a define to be 'false' means that the define will not be defined at all
            }
            shader.addSourceBlock("defines", "#define " + name + " " + value);
        }
    }

    Node uniformsNode = shaders["uniforms"];
    if (uniformsNode) {
        for (const auto& uniform : uniformsNode) {
            std::string name = uniform.first.as<std::string>();
            std::string value = uniform.first.as<std::string>();
            shader.addSourceBlock("uniforms", "uniform " + name + " = " + value + ";");
        }
    }

    Node blocksNode = shaders["blocks"];
    if (blocksNode) {
        for (const auto& block : blocksNode) {
            std::string name = block.first.as<std::string>();
            std::string value = block.second.as<std::string>();
            shader.addSourceBlock(name, value); // TODO: Warn on unrecognized injection points
        }
    }

}

void SceneLoader::loadMaterial(YAML::Node matNode, Material& material, Scene& scene) {

    Node diffuse = matNode["diffuse"];
    if (diffuse) {
        if (diffuse.IsMap()) {
            material.setDiffuse(loadMaterialTexture(diffuse, scene));
        } else if (diffuse.IsSequence()) {
            material.setDiffuse(parseVec4(diffuse));
        } else {
            try {
                float difValue = diffuse.as<float>();
                material.setDiffuse(glm::vec4(difValue, difValue, difValue, 1.0));
            } catch (const BadConversion& e) {
                // TODO: css color parser and hex_values
            }
        }
    }

    Node ambient = matNode["ambient"];
    if (ambient) {
        if (ambient.IsMap()) {
            material.setAmbient(loadMaterialTexture(ambient, scene));
        } else if (ambient.IsSequence()) {
            material.setAmbient(parseVec4(ambient));
        } else {
            try {
                float ambientValue = ambient.as<float>();
                material.setAmbient(glm::vec4(ambientValue, ambientValue, ambientValue, 1.0));
            } catch (const BadConversion& e) {
                // TODO: css color parser and hex_values
            }
        }
    }

    Node specular = matNode["specular"];
    if (specular) {
        if (specular.IsMap()) {
            material.setSpecular(loadMaterialTexture(specular, scene));
        } else if (specular.IsSequence()) {
            material.setSpecular(parseVec4(specular));
        } else {
            try {
                float specValue = specular.as<float>();
                material.setSpecular(glm::vec4(specValue, specValue, specValue, 1.0));
            } catch (const BadConversion& e) {
                // TODO: css color parser and hex_values
            }
        }
    }

    Node shininess = matNode["shininess"];

    if (shininess) {
        try {
            material.setShininess(shininess.as<float>());
        } catch(const BadConversion& e) {
            logMsg("Error: float value expected for shininess material parameter");
        }
    }

    Node normal = matNode["normal"];
    if (normal) {
        material.setNormal(loadMaterialTexture(normal, scene));
    }

}

MaterialTexture SceneLoader::loadMaterialTexture(YAML::Node matCompNode, Scene& scene) {

    MaterialTexture matTex;

    Node textureNode = matCompNode["texture"];
    Node mappingNode = matCompNode["mapping"];
    Node scaleNode = matCompNode["scale"];
    Node amountNode = matCompNode["amount"];

    if (!textureNode) {
        logMsg("WARNING: Expected a \"texture\" parameter; Material may be incorrect.\n");
        return matTex;
    }

    std::string name = textureNode.as<std::string>();

    auto& sharedTexs = scene.getTextures();
    if (sharedTexs.find(name) == sharedTexs.end()) {
        sharedTexs.emplace(name, std::make_shared<Texture>(name));
    }

    matTex.tex = sharedTexs.at(name);

    if (mappingNode) {
        std::string mapping = mappingNode.as<std::string>();
        if (mapping == "uv") { matTex.mapping = MappingType::uv; }
        else if (mapping == "planar") { logMsg("WARNING: planar texture mapping not yet implemented\n"); } // TODO
        else if (mapping == "triplanar") { logMsg("WARNING: triplanar texture mapping not yet implemented\n"); } // TODO
        else if (mapping == "spheremap") { matTex.mapping = MappingType::spheremap; }
        else { logMsg("WARNING: unrecognized texture mapping \"%s\"\n", mapping.c_str()); }
    }

    if (scaleNode) {
        if (scaleNode.IsSequence() && scaleNode.size() == 2) {
            matTex.scale = { scaleNode[0].as<float>(), scaleNode[1].as<float>(), 1.f };
        } else if (scaleNode.IsScalar()) {
            matTex.scale = glm::vec3(scaleNode.as<float>());
        } else {
            logMsg("WARNING: unrecognized scale parameter in material\n");
        }
    }

    if (amountNode) {
        if (amountNode.IsSequence() && amountNode.size() == 3) {
            matTex.amount = { amountNode[0].as<float>(), amountNode[1].as<float>(), amountNode[2].as<float>() };
        } else if (amountNode.IsScalar()) {
            matTex.amount = glm::vec3(amountNode.as<float>());
        } else {
            logMsg("WARNING: unrecognized amount parameter in material\n");
        }
    }

    return matTex;
}

void SceneLoader::loadTextures(YAML::Node textures, Scene& scene) {

    if (!textures) {
        return;
    }

    for (const auto& textureNode : textures) {

        std::string name = textureNode.first.as<std::string>();
        Node textureConfig = textureNode.second;

        std::string file;
        TextureOptions options = {GL_RGBA, GL_RGBA, {GL_LINEAR, GL_LINEAR}, {GL_CLAMP_TO_EDGE, GL_CLAMP_TO_EDGE} };

        Node url = textureConfig["url"];
        if (url) {
            file = url.as<std::string>();
        } else {
            logMsg("WARNING: No url specified for texture \"%s\", skipping.\n", name.c_str());
            continue;
        }

        Node filtering = textureConfig["filtering"];
        if (filtering) {
            std::string f = filtering.as<std::string>();
            if (f == "linear") { options.m_filtering = { GL_LINEAR, GL_LINEAR }; }
            else if (f == "mipmap") { options.m_filtering = { GL_LINEAR_MIPMAP_LINEAR, GL_LINEAR_MIPMAP_LINEAR }; }
            else if (f == "nearest") { options.m_filtering = { GL_NEAREST, GL_NEAREST }; }
        }

        Node sprites = textureConfig["sprites"];
        if (sprites) { logMsg("WARNING: sprite mapping not yet implemented\n"); } // TODO

        scene.getTextures().emplace(name, std::make_shared<Texture>(file, options));
    }
}

void SceneLoader::loadStyles(YAML::Node styles, Scene& scene) {

    // Instantiate built-in styles
    scene.getStyles().emplace_back(new PolygonStyle("polygons"));
    scene.getStyles().emplace_back(new PolylineStyle("lines"));
    scene.getStyles().emplace_back(new TextStyle("FiraSans", "text", 15.0f, 0xF7F0E1, true, true));
    scene.getStyles().emplace_back(new DebugTextStyle("FiraSans", "debugtext", 30.0f, 0xDC3522, true));
    scene.getStyles().emplace_back(new DebugStyle("debug"));

    if (!styles) {
        return;
    }

    for (const auto& styleIt : styles) {

        Style* style = nullptr;

        std::string styleName = styleIt.first.as<std::string>();
        Node styleNode = styleIt.second;

        bool validName = true;
        for (auto builtIn : { "polygons", "lines", "points", "text", "debug", "debugtext" }) {
            if (styleName == builtIn) { validName = false; }
        }
        if (!validName) {
            logMsg("WARNING: cannot use built-in style name \"%s\" for new style\n", styleName.c_str());
            continue;
        }

        Node baseNode = styleNode["base"];
        if (baseNode) {
            std::string baseString = baseNode.as<std::string>();
            if (baseString == "lines") { style = new PolylineStyle(styleName); }
            else if (baseString == "text") { style = new TextStyle("FiraSans", styleName, 15.0f, 0xF7F0E1, true, true); }
            else if (baseString == "sprites") { logMsg("WARNING: sprite base styles not yet implemented\n"); } // TODO
            else { logMsg("WARNING: base style \"%s\" not recognized, defaulting to polygons\n", baseString.c_str()); }
        }

        if (style == nullptr) { style = new PolygonStyle(styleName); }

        Node animatedNode = styleNode["animated"];
        if (animatedNode) { logMsg("WARNING: animated styles not yet implemented\n"); } // TODO

        Node blendNode = styleNode["blend"];
        if (blendNode) {

            logMsg("WARNING: blending modes not yet implemented\n");

            std::string blend = blendNode.as<std::string>();
            if (blend == "add") { } // TODO
            else if (blend == "multiply") { } // TODO

        }

        Node texcoordsNode = styleNode["texcoords"];
        if (texcoordsNode) {

            logMsg("WARNING: texcoords style parameter is currently ignored\n");

            if (texcoordsNode.as<bool>()) { } // TODO
            else { } // TODO

        }

        Node shadersNode = styleNode["shaders"];
        if (shadersNode) {
            loadShaderConfig(shadersNode, *(style->getShaderProgram()));
        }

        Node materialNode = styleNode["material"];
        if (materialNode) {
            loadMaterial(materialNode, *(style->getMaterial()), scene);
        }

        Node lightingNode = styleNode["lighting"];
        if (lightingNode) {
            std::string lighting = lightingNode.as<std::string>();
            if (lighting == "fragment") { style->setLightingType(LightingType::fragment); }
            else if (lighting == "vertex") { style->setLightingType(LightingType::vertex); }
            else if (lighting == "false") { style->setLightingType(LightingType::none); }
            else if (lighting == "true") { } // use default lighting
            else { logMsg("WARNING: unrecognized lighting type \"%s\"\n", lighting.c_str()); }
        }

        Node urlNode = styleNode["url"];
        if (urlNode) { logMsg("WARNING: loading style from URL not yet implemented\n"); } // TODO

        scene.addStyle(std::unique_ptr<Style>(style));

    }

}

void SceneLoader::loadSources(Node sources, TileManager& tileManager) {

    if (!sources) {
        logMsg("Warning: No source defined in the yaml scene configuration.\n");
        return;
    }

    for (const auto& src : sources) {

        const Node source = src.second;
        std::string name = src.first.as<std::string>();
        std::string type = source["type"].as<std::string>();
        std::string url = source["url"].as<std::string>();

        std::unique_ptr<DataSource> sourcePtr;

        if (type == "GeoJSONTiles") {
            sourcePtr = std::unique_ptr<DataSource>(new GeoJsonSource(name, url));
        } else if (type == "TopoJSONTiles") {
            logMsg("WARNING: TopoJSON data sources not yet implemented\n"); // TODO
        } else if (type == "MVT") {
            sourcePtr = std::unique_ptr<DataSource>(new MVTSource(name, url));
        } else {
            logMsg("WARNING: unrecognized data source type \"%s\", skipping\n", type.c_str());
        }

        if (sourcePtr) {
            tileManager.addDataSource(std::move(sourcePtr));
        }
    }

}

void SceneLoader::loadLights(Node lights, Scene& scene) {

    if (!lights) {

        // Add an ambient light if nothing else is specified
        std::unique_ptr<AmbientLight> amb(new AmbientLight("defaultLight"));
        amb->setAmbientColor({ .5f, .5f, .5f, 1.f });
        scene.addLight(std::move(amb));

        return;
    }

    for (const auto& lt : lights) {

        const Node light = lt.second;
        const std::string name = lt.first.Scalar();
        const std::string type = light["type"].as<std::string>();

        std::unique_ptr<Light> lightPtr;

        if (type == "ambient") {

            lightPtr = std::unique_ptr<Light>(new AmbientLight(name));

        } else if (type == "directional") {

            DirectionalLight* dLightPtr = new DirectionalLight(name);
            Node direction = light["direction"];
            if (direction) {
                dLightPtr->setDirection(parseVec3(direction));
            }
            lightPtr = std::unique_ptr<Light>(dLightPtr);

        } else if (type == "point") {

            PointLight* pLightPtr = new PointLight(name);
            Node position = light["position"];
            if (position) {
                pLightPtr->setPosition(parseVec3(position));
            }
            Node radius = light["radius"];
            if (radius) {
                if (radius.size() > 1) {
                    pLightPtr->setRadius(radius[0].as<float>(), radius[1].as<float>());
                } else {
                    pLightPtr->setRadius(radius.as<float>());
                }
            }
            Node att = light["attenuation"];
            if (att) {
                pLightPtr->setAttenuation(att.as<float>());
            }
            lightPtr = std::unique_ptr<Light>(pLightPtr);

        } else if (type == "spotlight") {

            SpotLight* sLightPtr = new SpotLight(name);
            Node position = light["position"];
            if (position) {
                sLightPtr->setPosition(parseVec3(position));
            }
            Node direction = light["direction"];
            if (direction) {
                sLightPtr->setDirection(parseVec3(direction));
            }
            Node radius = light["radius"];
            if (radius) {
                if (radius.size() > 1) {
                    sLightPtr->setRadius(radius[0].as<float>(), radius[1].as<float>());
                } else {
                    sLightPtr->setRadius(radius.as<float>());
                }
            }
            Node angle = light["angle"];
            if (angle) {
                sLightPtr->setCutoffAngle(angle.as<float>());
            }
            Node exponent = light["exponent"];
            if (exponent) {
                sLightPtr->setCutoffExponent(exponent.as<float>());
            }

            lightPtr = std::unique_ptr<Light>(sLightPtr);

        }

        Node origin = light["origin"];
        if (origin) {
            const std::string originStr = origin.as<std::string>();
            if (originStr == "world") {
                lightPtr->setOrigin(LightOrigin::world);
            } else if (originStr == "camera") {
                lightPtr->setOrigin(LightOrigin::camera);
            } else if (originStr == "ground") {
                lightPtr->setOrigin(LightOrigin::ground);
            }
        }

        Node ambient = light["ambient"];
        if (ambient) {
            lightPtr->setAmbientColor(parseVec4(ambient));
        }

        Node diffuse = light["diffuse"];
        if (diffuse) {
            lightPtr->setDiffuseColor(parseVec4(diffuse));
        }

        Node specular = light["specular"];
        if (specular) {
            lightPtr->setSpecularColor(parseVec4(specular));
        }

        scene.addLight(std::move(lightPtr));

    }

}

void SceneLoader::loadCameras(Node cameras, View& view) {

    // To correctly match the behavior of the webGL library we'll need a place to store multiple view instances.
    // Since we only have one global view right now, we'll just apply the settings from the first active camera we find.

    for (const auto& cam : cameras) {

        const Node camera = cam.second;

        const std::string type = camera["type"].as<std::string>();
        if (type == "perspective") {
            // The default camera
            Node fov = camera["fov"];
            if (fov) {
                // TODO
            }

            Node focal = camera["focal_length"];
            if (focal) {
                // TODO
            }

            Node vanishing = camera["vanishing_point"];
            if (vanishing) {
                // TODO
            }
        } else if (type == "isometric") {
            // TODO
            Node axis = camera["axis"];
            if (axis) {
                // TODO
            }
        } else if (type == "flat") {
            // TODO
        }

        double x = -74.00976419448854;
        double y = 40.70532700869127;
        float z = 16;

        Node position = camera["position"];
        if (position) {
            x = position[0].as<double>();
            y = position[1].as<double>();
            if (position.size() > 2) {
                z = position[2].as<float>();
            }
        }
        glm::dvec2 projPos = view.getMapProjection().LonLatToMeters(glm::dvec2(x, y));
        view.setPosition(projPos.x, projPos.y);

        Node zoom = camera["zoom"];
        if (zoom) {
            z = zoom.as<float>();
        }
        view.setZoom(z);

        Node active = camera["active"];
        if (active) {
            break;
        }

    }

}

Filter SceneLoader::generateFilter(YAML::Node _filter) {

<<<<<<< HEAD
    std::vector<Filter> filters;

    for (YAML::const_iterator filtItr = _filter.begin(); filtItr != _filter.end(); ++filtItr) {

        Filter filter;
=======
    if (!_filter) {
        return (new Filter());
    }

    std::vector<Filter*> filters;

    for (const auto& filtItr : _filter) {
        Filter* filter;
>>>>>>> ff5a62b2

        if (_filter.IsSequence()) {

            filter = generateFilter(filtItr);

<<<<<<< HEAD
        } else if (filtItr->first.as<std::string>() == "none") {

            filter = generateNoneFilter(_filter["none"]);

        } else if (filtItr->first.as<std::string>() == "not") {
=======
        } else if (filtItr.first.as<std::string>() == "none") {

            filter = generateNoneFilter(_filter["none"]);

        } else if (filtItr.first.as<std::string>() == "not") {
>>>>>>> ff5a62b2

            filter = generateNoneFilter(_filter["not"]);

        } else if (filtItr.first.as<std::string>() == "any") {

            filter = generateAnyFilter(_filter["any"]);

        } else if (filtItr.first.as<std::string>() == "all") {

            filter = generateFilter(_filter["all"]);

        } else {

            std::string key = filtItr.first.as<std::string>();
            filter = generatePredicate(_filter[key], key);

        }

        filters.push_back(filter);

    }

    if (filters.size() == 1) {
        return filters.front();
<<<<<<< HEAD
    } else if(filters.size() > 0) {
        return (Filter(Operators::all, filters));
=======
    } else if (filters.size() > 0) {
        return (new All(filters));
>>>>>>> ff5a62b2
    } else {
        return Filter();
    }

}

Filter SceneLoader::generatePredicate(YAML::Node _node, std::string _key) {

    if (_node.IsScalar()) {
        try {
            return Filter(_key, { Value(_node.as<float>(), _node.as<std::string>()) });
        } catch (const BadConversion& e) {
            std::string value = _node.as<std::string>();
            if (value == "true") {
<<<<<<< HEAD
                return Filter(_key, true);
            } else if (value == "false") {
                return Filter(_key, false);
=======
                return (new Existence(_key, true));
            } else if (value == "false") {
                return (new Existence(_key, false));
>>>>>>> ff5a62b2
            } else {
                return Filter(_key, { Value(value) });
            }
        }
    } else if (_node.IsSequence()) {
        ValueList values;
<<<<<<< HEAD
        for (YAML::const_iterator valItr = _node.begin(); valItr != _node.end(); ++valItr) {
            try {
                values.emplace_back(valItr->as<float>(), valItr->as<std::string>());
            } catch (const BadConversion& e) {
                std::string value = valItr->as<std::string>();
                values.emplace_back(value);
            }
        }
        return Filter(_key, std::move(values));
=======
        for (const auto& valItr : _node) {
            try {
                values.emplace_back(new NumValue(valItr.as<float>(), valItr.as<std::string>()));
            } catch(const BadConversion& e) {
                std::string value = valItr.as<std::string>();
                values.emplace_back(new StrValue(value));
            }
        }
        return (new Equality(_key, std::move(values)));
>>>>>>> ff5a62b2
    } else if (_node.IsMap()) {
        float minVal = -std::numeric_limits<float>::infinity();
        float maxVal = std::numeric_limits<float>::infinity();

<<<<<<< HEAD
        for (YAML::const_iterator valItr = _node.begin(); valItr != _node.end(); ++valItr) {
            if (valItr->first.as<std::string>() == "min") {
                try {
                    minVal = valItr->second.as<float>();
                } catch (const BadConversion& e) {
=======
        for (const auto& valItr : _node) {
            if (valItr.first.as<std::string>() == "min") {
                try {
                    minVal = valItr.second.as<float>();
                } catch(const BadConversion& e) {
>>>>>>> ff5a62b2
                    logMsg("Error: Badly formed filter.\tExpect a float value type, string found.\n");
                    return Filter();
                }
<<<<<<< HEAD
            } else if (valItr->first.as<std::string>() == "max") {
                try {
                    maxVal = valItr->second.as<float>();
                } catch (const BadConversion& e) {
=======
            } else if (valItr.first.as<std::string>() == "max") {
                try {
                    maxVal = valItr.second.as<float>();
                } catch(const BadConversion& e) {
>>>>>>> ff5a62b2
                    logMsg("Error: Badly formed filter.\tExpect a float value type, string found.\n");
                    return Filter();
                }
            } else {
                logMsg("Error: Badly formed Filter\n");
                return Filter();
            }
        }
        return Filter(_key, minVal, maxVal);

    } else {
        logMsg("Error: Badly formed Filter\n");
        return Filter();
    }

}

Filter SceneLoader::generateAnyFilter(YAML::Node _filter) {
    std::vector<Filter> filters;

    if (!_filter.IsSequence()) {
        logMsg("Error: Badly formed filter. \"Any\" expects a list.\n");
        return Filter();
    }
<<<<<<< HEAD
    for (auto filt : _filter) {
        filters.emplace_back(generateFilter(filt));
=======

    for (const auto& filtItr : _filter) {
        filters.emplace_back(generateFilter(filtItr));
>>>>>>> ff5a62b2
    }
    return Filter(Operators::any, std::move(filters));
}

Filter SceneLoader::generateNoneFilter(YAML::Node _filter) {

    std::vector<Filter> filters;

    if (_filter.IsSequence()) {
<<<<<<< HEAD
        for(auto filt : _filter) {
            filters.emplace_back(generateFilter(filt));
        }
    } else if (_filter.IsMap()) { // not case
        for (auto filt : _filter) {
            std::string keyFilter = filt.first.as<std::string>();
=======
        for (const auto& filtIter : _filter) {
            filters.emplace_back(generateFilter(filtIter));
        }
    } else if (_filter.IsMap()) { // not case
        for (const auto& filtIter : _filter) {
            std::string keyFilter = filtIter.first.as<std::string>();
>>>>>>> ff5a62b2
            filters.emplace_back(generatePredicate(_filter[keyFilter], keyFilter));
        }
    } else {
        logMsg("Error: Badly formed filter. \"None\" expects a list or an object.\n");
        return Filter();
    }

    return Filter(Operators::none, std::move(filters));
}

void SceneLoader::parseStyleProps(Node styleProps, StyleParamMap& paramMap, const std::string& propPrefix) {

    for (const auto& propItr : styleProps) {
        Node prop = propItr.first;
        std::string paramKey;
        if (propPrefix.length() > 0) {
            paramKey = propPrefix + ":" + prop.as<std::string>();
        } else {
            paramKey = prop.as<std::string>();
        }
        if (propItr.second.IsScalar()) {
            paramMap.emplace(paramKey, propItr.second.as<std::string>());
        } else if (propItr.second.IsSequence()) {
            paramMap.emplace(paramKey, parseSequence(propItr.second));
        } else if (propItr.second.IsMap()) {
            parseStyleProps(propItr.second, paramMap, paramKey);
        } else {
            logMsg("Error: Badly formed Style property, need to be a scalar, sequence or map."
                    "%s will not be added to stype properties.\n", paramKey.c_str());
        }
    }

}

void SceneLoader::loadSublayers(YAML::Node layer, std::vector<std::shared_ptr<SceneLayer>>& subLayers) {

    for (const auto& subLayerItr : layer) {

        std::string subLayerName = subLayerItr.first.as<std::string>();

        Node drawGroup = subLayerItr.second["draw"];

        // If node has a draw group that means its a sublayer (no need to check for reserved)
        if(drawGroup) {

            std::vector<std::shared_ptr<SceneLayer>> ssubLayers;
            Node filter = subLayerItr.second["filter"];
            Filter* subLayerFilter = generateFilter(filter);

            loadSublayers(layer[subLayerName], ssubLayers);

            for (const auto& groupIt : drawGroup) {

                StyleParamMap paramMap;
                // TODO: multiple draw groups for a subLayer, NOTE: only one draw for now
                // TODO: subLayers can have different base style than the parent layer
                parseStyleProps(groupIt.second, paramMap);
                subLayers.push_back(std::make_shared<SceneLayer>(std::move(ssubLayers), std::move(paramMap), subLayerName,
                            subLayerFilter));
            }
        }
    }
}

void SceneLoader::loadLayers(Node layers, Scene& scene, TileManager& tileManager) {

    if (!layers) {
        return;
    }

    for (const auto& layerIt : layers) {

        std::vector<std::shared_ptr<SceneLayer>> subLayers;
        std::string name = layerIt.first.as<std::string>();
        Node data = layerIt.second["data"];
        Node filter = layerIt.second["filter"];
        Filter* layerFilter = generateFilter(filter);
        Node drawGroup = layerIt.second["draw"];

        loadSublayers(layers[name], subLayers);

        // TODO: handle data.source

        Node dataLayer = data["layer"];
        if (dataLayer) { name = dataLayer.as<std::string>(); }

        for (const auto& groupIt : drawGroup) {

            StyleParamMap paramMap;
            std::string styleName = groupIt.first.as<std::string>();
            parseStyleProps(groupIt.second, paramMap);

            // match layer to the style in scene with the given name
            for (const auto& style : scene.getStyles()) {
                if (style->getName() == styleName) {
                    style->addLayer(std::make_shared<SceneLayer>(std::move(subLayers), std::move(paramMap),
                                name, layerFilter));
                }
			}
        }

    }

    // tileManager isn't used yet, but we'll need it soon to get the list of data sources

}<|MERGE_RESOLUTION|>--- conflicted
+++ resolved
@@ -588,40 +588,24 @@
 
 Filter SceneLoader::generateFilter(YAML::Node _filter) {
 
-<<<<<<< HEAD
+    if (!_filter) {
+        return Filter();
+    }
+    
     std::vector<Filter> filters;
 
-    for (YAML::const_iterator filtItr = _filter.begin(); filtItr != _filter.end(); ++filtItr) {
-
+    for (const auto& filtItr : _filter) {
         Filter filter;
-=======
-    if (!_filter) {
-        return (new Filter());
-    }
-
-    std::vector<Filter*> filters;
-
-    for (const auto& filtItr : _filter) {
-        Filter* filter;
->>>>>>> ff5a62b2
 
         if (_filter.IsSequence()) {
 
             filter = generateFilter(filtItr);
 
-<<<<<<< HEAD
-        } else if (filtItr->first.as<std::string>() == "none") {
+        } else if (filtItr.first.as<std::string>() == "none") {
 
             filter = generateNoneFilter(_filter["none"]);
 
-        } else if (filtItr->first.as<std::string>() == "not") {
-=======
-        } else if (filtItr.first.as<std::string>() == "none") {
-
-            filter = generateNoneFilter(_filter["none"]);
-
         } else if (filtItr.first.as<std::string>() == "not") {
->>>>>>> ff5a62b2
 
             filter = generateNoneFilter(_filter["not"]);
 
@@ -646,13 +630,8 @@
 
     if (filters.size() == 1) {
         return filters.front();
-<<<<<<< HEAD
-    } else if(filters.size() > 0) {
+    } else if (filters.size() > 0) {
         return (Filter(Operators::all, filters));
-=======
-    } else if (filters.size() > 0) {
-        return (new All(filters));
->>>>>>> ff5a62b2
     } else {
         return Filter();
     }
@@ -667,73 +646,40 @@
         } catch (const BadConversion& e) {
             std::string value = _node.as<std::string>();
             if (value == "true") {
-<<<<<<< HEAD
                 return Filter(_key, true);
             } else if (value == "false") {
                 return Filter(_key, false);
-=======
-                return (new Existence(_key, true));
-            } else if (value == "false") {
-                return (new Existence(_key, false));
->>>>>>> ff5a62b2
             } else {
                 return Filter(_key, { Value(value) });
             }
         }
     } else if (_node.IsSequence()) {
         ValueList values;
-<<<<<<< HEAD
-        for (YAML::const_iterator valItr = _node.begin(); valItr != _node.end(); ++valItr) {
-            try {
-                values.emplace_back(valItr->as<float>(), valItr->as<std::string>());
-            } catch (const BadConversion& e) {
-                std::string value = valItr->as<std::string>();
-                values.emplace_back(value);
-            }
-        }
-        return Filter(_key, std::move(values));
-=======
         for (const auto& valItr : _node) {
             try {
-                values.emplace_back(new NumValue(valItr.as<float>(), valItr.as<std::string>()));
+                values.emplace_back(valItr.as<float>(), valItr.as<std::string>());
             } catch(const BadConversion& e) {
                 std::string value = valItr.as<std::string>();
-                values.emplace_back(new StrValue(value));
-            }
-        }
-        return (new Equality(_key, std::move(values)));
->>>>>>> ff5a62b2
+                values.emplace_back(value);
+            }
+        }
+        return Filter(_key, std::move(values));
     } else if (_node.IsMap()) {
         float minVal = -std::numeric_limits<float>::infinity();
         float maxVal = std::numeric_limits<float>::infinity();
 
-<<<<<<< HEAD
-        for (YAML::const_iterator valItr = _node.begin(); valItr != _node.end(); ++valItr) {
-            if (valItr->first.as<std::string>() == "min") {
-                try {
-                    minVal = valItr->second.as<float>();
-                } catch (const BadConversion& e) {
-=======
         for (const auto& valItr : _node) {
             if (valItr.first.as<std::string>() == "min") {
                 try {
                     minVal = valItr.second.as<float>();
-                } catch(const BadConversion& e) {
->>>>>>> ff5a62b2
+                } catch (const BadConversion& e) {
                     logMsg("Error: Badly formed filter.\tExpect a float value type, string found.\n");
                     return Filter();
                 }
-<<<<<<< HEAD
-            } else if (valItr->first.as<std::string>() == "max") {
-                try {
-                    maxVal = valItr->second.as<float>();
-                } catch (const BadConversion& e) {
-=======
             } else if (valItr.first.as<std::string>() == "max") {
                 try {
                     maxVal = valItr.second.as<float>();
-                } catch(const BadConversion& e) {
->>>>>>> ff5a62b2
+                } catch (const BadConversion& e) {
                     logMsg("Error: Badly formed filter.\tExpect a float value type, string found.\n");
                     return Filter();
                 }
@@ -758,14 +704,8 @@
         logMsg("Error: Badly formed filter. \"Any\" expects a list.\n");
         return Filter();
     }
-<<<<<<< HEAD
-    for (auto filt : _filter) {
+    for (const auto& filt : _filter) {
         filters.emplace_back(generateFilter(filt));
-=======
-
-    for (const auto& filtItr : _filter) {
-        filters.emplace_back(generateFilter(filtItr));
->>>>>>> ff5a62b2
     }
     return Filter(Operators::any, std::move(filters));
 }
@@ -775,21 +715,12 @@
     std::vector<Filter> filters;
 
     if (_filter.IsSequence()) {
-<<<<<<< HEAD
-        for(auto filt : _filter) {
+        for (const auto& filt : _filter) {
             filters.emplace_back(generateFilter(filt));
         }
     } else if (_filter.IsMap()) { // not case
-        for (auto filt : _filter) {
+        for (const auto& filt : _filter) {
             std::string keyFilter = filt.first.as<std::string>();
-=======
-        for (const auto& filtIter : _filter) {
-            filters.emplace_back(generateFilter(filtIter));
-        }
-    } else if (_filter.IsMap()) { // not case
-        for (const auto& filtIter : _filter) {
-            std::string keyFilter = filtIter.first.as<std::string>();
->>>>>>> ff5a62b2
             filters.emplace_back(generatePredicate(_filter[keyFilter], keyFilter));
         }
     } else {
@@ -837,7 +768,7 @@
 
             std::vector<std::shared_ptr<SceneLayer>> ssubLayers;
             Node filter = subLayerItr.second["filter"];
-            Filter* subLayerFilter = generateFilter(filter);
+            Filter subLayerFilter = generateFilter(filter);
 
             loadSublayers(layer[subLayerName], ssubLayers);
 
@@ -866,7 +797,7 @@
         std::string name = layerIt.first.as<std::string>();
         Node data = layerIt.second["data"];
         Node filter = layerIt.second["filter"];
-        Filter* layerFilter = generateFilter(filter);
+        Filter layerFilter = generateFilter(filter);
         Node drawGroup = layerIt.second["draw"];
 
         loadSublayers(layers[name], subLayers);
