<<<<<<< HEAD
uniform mat4 u_model;
uniform mat4 u_modelView;
uniform mat4 u_modelViewProj;
uniform float u_time;

#pragma tangram: lighting

varying vec4 v_color;
varying vec3 v_eye;

=======
#ifdef GL_ES
precision mediump float;
#endif

varying vec4 v_pos;
varying vec4 v_color;
>>>>>>> 9aff1d41
varying vec3 v_normal;
varying vec2 v_texcoord;

void main(void) {
<<<<<<< HEAD
	vec4 color = v_color;

//	Un comment if interpolation happen between normals
//	v_normal = normalize(v_normal);

	color *= calculateLighting(v_eye,v_normal);

  	gl_FragColor = color;
}
// 
=======
  	gl_FragColor = v_color;
}
>>>>>>> 9aff1d41
<|MERGE_RESOLUTION|>--- conflicted
+++ resolved
@@ -1,4 +1,3 @@
-<<<<<<< HEAD
 uniform mat4 u_model;
 uniform mat4 u_modelView;
 uniform mat4 u_modelViewProj;
@@ -9,19 +8,10 @@
 varying vec4 v_color;
 varying vec3 v_eye;
 
-=======
-#ifdef GL_ES
-precision mediump float;
-#endif
-
-varying vec4 v_pos;
-varying vec4 v_color;
->>>>>>> 9aff1d41
 varying vec3 v_normal;
 varying vec2 v_texcoord;
 
 void main(void) {
-<<<<<<< HEAD
 	vec4 color = v_color;
 
 //	Un comment if interpolation happen between normals
@@ -30,9 +20,4 @@
 	color *= calculateLighting(v_eye,v_normal);
 
   	gl_FragColor = color;
-}
-// 
-=======
-  	gl_FragColor = v_color;
-}
->>>>>>> 9aff1d41
+}