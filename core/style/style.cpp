--- conflicted
+++ resolved
@@ -112,95 +112,21 @@
 }
 
 void PolygonStyle::constructShaderProgram() {
-<<<<<<< HEAD
     
     std::string vertShaderSrcStr =
-=======
-    m_shaderProgram = std::shared_ptr<ShaderProgram>(new ShaderProgram());
-    m_shaderProgram->buildFromSourceStrings(m_fragShaderSrcStr, m_vertShaderSrcStr);
-}
-
-void PolygonStyle::addData(const Json::Value& _jsonRoot, MapTile& _tile, const MapProjection& _mapProjection) {
-    // Create a vboMesh which will eventually contain all the data
-    std::unique_ptr<VboMesh> mesh(new VboMesh(m_vertexLayout, m_drawMode));
-
-    //Extract Feature Properties
-    for(auto& layer : m_layerColorMap) {
-        Json::Value layerFeatures = _jsonRoot[layer.first.c_str()]["features"];
-        //iterate through all features and check for respective geometry type
-        for(int i = 0; i < layerFeatures.size(); i++) {
-            if(m_geomType.compare(JsonExtractor::extractGeomType(layerFeatures[i])) == 0) {
-                std::vector<glm::vec3> extractedGeomCoords;
-                std::vector<int> polyRingSizes;
-                float featureHeight = 0;
-                float minFeatureHeight = 0;
-                JsonExtractor::extractGeomCoords(extractedGeomCoords, polyRingSizes, layerFeatures[i], _tile.getOrigin(), _mapProjection);
-                GeometryHandler::buildPolygon(extractedGeomCoords, polyRingSizes, m_vertCoords, m_vertNormals, m_indices);
-
-                JsonExtractor::extractFeatureHeightProps(layerFeatures[i], featureHeight, minFeatureHeight);
-                if(featureHeight != minFeatureHeight) {
-                    GeometryHandler::buildPolygonExtrusion(extractedGeomCoords, polyRingSizes, minFeatureHeight, m_vertCoords, m_vertNormals, m_indices);
-                }
-                /* fill style's m_vertices with vertCoord, vertNormal and color data */
-                fillVertexData(layer.second);
-            }
-            else {
-                continue;
-            }
-        }
-    }
-    if(m_vertices.size() == 0) {
-        //Nothing to add to mesh, get rid of mesh
-        mesh.reset(nullptr);
-    }
-    else {
-        //Add vertices to mesh
-        mesh->addVertices((GLbyte*)m_vertices.data(), (int)m_vertices.size());
-        mesh->addIndices(m_indices.data(), (int)m_indices.size());
-        //1. addGeometry should take either take the name of the style or pointer to the style (this)
-        _tile.addGeometry(*this, std::move(mesh));
-    }
-}
-
-void PolygonStyle::fillVertexData(const GLuint& _abgr) {
-    for(int i = (int)m_vertices.size(); i < m_vertCoords.size(); i++) {
-        m_vertices.push_back( { m_vertCoords[i].x, m_vertCoords[i].y, m_vertCoords[i].z,
-                                m_vertNormals[i].x, m_vertNormals[i].y, m_vertNormals[i].z,
-                                _abgr
-                              });
-    }
-    return;
-}
-
-void PolygonStyle::clearStyleData() {
-    m_vertices.clear();
-    m_indices.clear();
-    m_vertCoords.clear();
-    m_vertNormals.clear();
-}
-
-void PolygonStyle::setup() {
-}
-
-
-/*
- * MultiPolygon Style Class Methods
- */
-
-MultiPolygonStyle::MultiPolygonStyle(std::string _geomType, std::string _styleName, GLenum _drawMode) : Style(_geomType, _styleName, _drawMode) {
-
-    // Pass in a fileName or a url to construct shader strings from
-    m_vertShaderSrcStr =
->>>>>>> d531a67e
         "#ifdef GL_ES\n"
         "precision mediump float;\n"
         "#endif\n"
         "uniform mat4 u_modelViewProj;\n"
+        "uniform vec4 u_lightDirection;\n"
         "attribute vec4 a_position;\n"
+        "attribute vec4 a_normal;\n"
         "attribute vec4 a_color;\n"
         "varying vec4 v_color;\n"
         "void main() {\n"
+        "  float lit = dot(normalize(u_lightDirection), normalize(a_normal));\n"
         "  v_color = a_color;\n"
+        "  v_color.rgb *= clamp(lit * 1.5, 0.5, 1.5);\n"
         "  gl_Position = u_modelViewProj * a_position;\n"
         "}\n";
     
@@ -219,60 +145,18 @@
 }
 
 void PolygonStyle::setup() {
-}
-
-void PolygonStyle::buildPoint(const glm::vec3& _point, const Json::Value& _props, VboMesh& _mesh) {
+    m_shaderProgram->setUniformf("u_lightDirection", -1.0, -1.0, 1.0, 0.0);
+}
+
+void PolygonStyle::buildPoint(glm::vec3& _point, Json::Value& _props, VboMesh& _mesh) {
     // No-op
 }
 
-<<<<<<< HEAD
-void PolygonStyle::buildLine(const std::vector<glm::vec3>& _line, const Json::Value& _props, VboMesh& _mesh) {
+void PolygonStyle::buildLine(std::vector<glm::vec3>& _line, Json::Value& _props, VboMesh& _mesh) {
     // No-op
-=======
-void MultiPolygonStyle::addData(const Json::Value& _jsonRoot, MapTile& _tile, const MapProjection& _mapProjection) {
-    // Create a vboMesh which will eventually contain all the data
-    std::unique_ptr<VboMesh> mesh(new VboMesh(m_vertexLayout, m_drawMode));
-
-    //Extract Feature Properties
-    for(auto& layer : m_layerColorMap) {
-        Json::Value layerFeatures = _jsonRoot[layer.first.c_str()]["features"];
-        //iterate through all features and check for respective geometry type
-        for(int i = 0; i < layerFeatures.size(); i++) {
-            if(m_geomType.compare(JsonExtractor::extractGeomType(layerFeatures[i])) == 0) {
-                int numPolys = JsonExtractor::extractNumPoly(layerFeatures[i]);
-                float featureHeight = 0;
-                float minFeatureHeight = 0;
-                std::vector<glm::vec3> extractedGeomCoords;
-                std::vector<int> polyRingSizes;
-                JsonExtractor::extractGeomCoords(extractedGeomCoords, polyRingSizes, layerFeatures[i], _tile.getOrigin(), _mapProjection, numPolys);
-                GeometryHandler::buildPolygon(extractedGeomCoords, polyRingSizes, m_vertCoords, m_vertNormals, m_indices);
-                JsonExtractor::extractFeatureHeightProps(layerFeatures[i], featureHeight, minFeatureHeight);
-                if(featureHeight != minFeatureHeight) {
-                    GeometryHandler::buildPolygonExtrusion(extractedGeomCoords, polyRingSizes, minFeatureHeight, m_vertCoords, m_vertNormals, m_indices);
-                }
-                /* fill style's m_vertices with vertCoord, vertNormal and color data */
-                fillVertexData(layer.second);
-            }
-            else {
-                continue;
-            }
-        }
-    }
-    if(m_vertices.size() == 0) {
-        //Nothing to add to mesh, get rid of mesh
-        mesh.reset(nullptr);
-    }
-    else {
-        //Add vertices to mesh
-        mesh->addVertices((GLbyte*)m_vertices.data(), m_vertices.size());
-        mesh->addIndices((GLushort*)m_indices.data(), m_indices.size());
-        //1. addGeometry should take either take the name of the style or pointer to the style (this)
-        _tile.addGeometry(*this, std::move(mesh));
-    }
->>>>>>> d531a67e
-}
-
-void PolygonStyle::buildPolygon(const std::vector<glm::vec3>& _polygon, const std::vector<int>& _sizes, const Json::Value& _props, VboMesh& _mesh) {
+}
+
+void PolygonStyle::buildPolygon(std::vector<glm::vec3>& _polygon, std::vector<int>& _sizes, Json::Value& _props, VboMesh& _mesh) {
     
     GLuint abgr = 0xffaaaaaa; // Default color
     
@@ -289,9 +173,27 @@
         abgr = 0xff507480;
     }
     
+    float height = 0;
+    float minHeight = 0;
+    
+    if (_props.isMember("height")) {
+        height = _props["height"].asFloat();
+    }
+    if (_props.isMember("min_height")) {
+        minHeight = _props["min_height"].asFloat();
+    }
+    
     // Make sure indices get correctly offset here
     int vertOffset = static_cast<int>(m_points.size());
     int indOffset = static_cast<int>(m_indices.size());
+    
+    if (minHeight != height) {
+        for (auto& pt : _polygon) {
+            pt.z = height;
+        }
+        GeometryHandler::buildPolygonExtrusion(_polygon, _sizes, minHeight, m_points, m_normals, m_indices);
+    }
+    
     GeometryHandler::buildPolygon(_polygon, _sizes, m_points, m_normals, m_indices);
     
     for (int i = vertOffset; i < m_points.size(); i++) {
